/*
 * Builtin "git merge"
 *
 * Copyright (c) 2008 Miklos Vajna <vmiklos@frugalware.org>
 *
 * Based on git-merge.sh by Junio C Hamano.
 */

#include "cache.h"
#include "parse-options.h"
#include "builtin.h"
#include "run-command.h"
#include "diff.h"
#include "refs.h"
#include "commit.h"
#include "diffcore.h"
#include "revision.h"
#include "unpack-trees.h"
#include "cache-tree.h"
#include "dir.h"
#include "utf8.h"
#include "log-tree.h"
#include "color.h"
#include "rerere.h"
#include "help.h"
#include "merge-recursive.h"
#include "resolve-undo.h"
#include "remote.h"
#include "fmt-merge-msg.h"
#include "gpg-interface.h"

#define DEFAULT_TWOHEAD (1<<0)
#define DEFAULT_OCTOPUS (1<<1)
#define NO_FAST_FORWARD (1<<2)
#define NO_TRIVIAL      (1<<3)

struct strategy {
	const char *name;
	unsigned attr;
};

static const char * const builtin_merge_usage[] = {
	N_("git merge [options] [<commit>...]"),
	N_("git merge [options] <msg> HEAD <commit>"),
	N_("git merge --abort"),
	NULL
};

static int show_diffstat = 1, shortlog_len = -1, squash;
static int option_commit = 1;
static int option_edit = -1;
static int allow_trivial = 1, have_message, verify_signatures;
static int overwrite_ignore = 1;
static struct strbuf merge_msg = STRBUF_INIT;
static struct strategy **use_strategies;
static size_t use_strategies_nr, use_strategies_alloc;
static const char **xopts;
static size_t xopts_nr, xopts_alloc;
static const char *branch;
static char *branch_mergeoptions;
static int option_renormalize;
static int verbosity;
static int allow_rerere_auto;
static int abort_current_merge;
static int show_progress = -1;
static int default_to_upstream = 1;
static const char *sign_commit;

static struct strategy all_strategy[] = {
	{ "recursive",  DEFAULT_TWOHEAD | NO_TRIVIAL },
	{ "octopus",    DEFAULT_OCTOPUS },
	{ "resolve",    0 },
	{ "ours",       NO_FAST_FORWARD | NO_TRIVIAL },
	{ "subtree",    NO_FAST_FORWARD | NO_TRIVIAL },
};

static const char *pull_twohead, *pull_octopus;

enum ff_type {
	FF_NO,
	FF_ALLOW,
	FF_ONLY
};

static enum ff_type fast_forward = FF_ALLOW;

static int option_parse_message(const struct option *opt,
				const char *arg, int unset)
{
	struct strbuf *buf = opt->value;

	if (unset)
		strbuf_setlen(buf, 0);
	else if (arg) {
		strbuf_addf(buf, "%s%s", buf->len ? "\n\n" : "", arg);
		have_message = 1;
	} else
		return error(_("switch `m' requires a value"));
	return 0;
}

static struct strategy *get_strategy(const char *name)
{
	int i;
	struct strategy *ret;
	static struct cmdnames main_cmds, other_cmds;
	static int loaded;

	if (!name)
		return NULL;

	for (i = 0; i < ARRAY_SIZE(all_strategy); i++)
		if (!strcmp(name, all_strategy[i].name))
			return &all_strategy[i];

	if (!loaded) {
		struct cmdnames not_strategies;
		loaded = 1;

		memset(&not_strategies, 0, sizeof(struct cmdnames));
		load_command_list("git-merge-", &main_cmds, &other_cmds);
		for (i = 0; i < main_cmds.cnt; i++) {
			int j, found = 0;
			struct cmdname *ent = main_cmds.names[i];
			for (j = 0; j < ARRAY_SIZE(all_strategy); j++)
				if (!strncmp(ent->name, all_strategy[j].name, ent->len)
						&& !all_strategy[j].name[ent->len])
					found = 1;
			if (!found)
				add_cmdname(&not_strategies, ent->name, ent->len);
		}
		exclude_cmds(&main_cmds, &not_strategies);
	}
	if (!is_in_cmdlist(&main_cmds, name) && !is_in_cmdlist(&other_cmds, name)) {
		fprintf(stderr, _("Could not find merge strategy '%s'.\n"), name);
		fprintf(stderr, _("Available strategies are:"));
		for (i = 0; i < main_cmds.cnt; i++)
			fprintf(stderr, " %s", main_cmds.names[i]->name);
		fprintf(stderr, ".\n");
		if (other_cmds.cnt) {
			fprintf(stderr, _("Available custom strategies are:"));
			for (i = 0; i < other_cmds.cnt; i++)
				fprintf(stderr, " %s", other_cmds.names[i]->name);
			fprintf(stderr, ".\n");
		}
		exit(1);
	}

	ret = xcalloc(1, sizeof(struct strategy));
	ret->name = xstrdup(name);
	ret->attr = NO_TRIVIAL;
	return ret;
}

static void append_strategy(struct strategy *s)
{
	ALLOC_GROW(use_strategies, use_strategies_nr + 1, use_strategies_alloc);
	use_strategies[use_strategies_nr++] = s;
}

static int option_parse_strategy(const struct option *opt,
				 const char *name, int unset)
{
	if (unset)
		return 0;

	append_strategy(get_strategy(name));
	return 0;
}

static int option_parse_x(const struct option *opt,
			  const char *arg, int unset)
{
	if (unset)
		return 0;

	ALLOC_GROW(xopts, xopts_nr + 1, xopts_alloc);
	xopts[xopts_nr++] = xstrdup(arg);
	return 0;
}

static int option_parse_n(const struct option *opt,
			  const char *arg, int unset)
{
	show_diffstat = unset;
	return 0;
}

static struct option builtin_merge_options[] = {
	{ OPTION_CALLBACK, 'n', NULL, NULL, NULL,
		N_("do not show a diffstat at the end of the merge"),
		PARSE_OPT_NOARG, option_parse_n },
	OPT_BOOL(0, "stat", &show_diffstat,
		N_("show a diffstat at the end of the merge")),
	OPT_BOOL(0, "summary", &show_diffstat, N_("(synonym to --stat)")),
	{ OPTION_INTEGER, 0, "log", &shortlog_len, N_("n"),
	  N_("add (at most <n>) entries from shortlog to merge commit message"),
	  PARSE_OPT_OPTARG, NULL, DEFAULT_MERGE_LOG_LEN },
	OPT_BOOL(0, "squash", &squash,
		N_("create a single commit instead of doing a merge")),
	OPT_BOOL(0, "commit", &option_commit,
		N_("perform a commit if the merge succeeds (default)")),
	OPT_BOOL('e', "edit", &option_edit,
		N_("edit message before committing")),
	OPT_SET_INT(0, "ff", &fast_forward, N_("allow fast-forward (default)"), FF_ALLOW),
	{ OPTION_SET_INT, 0, "ff-only", &fast_forward, NULL,
		N_("abort if fast-forward is not possible"),
		PARSE_OPT_NOARG | PARSE_OPT_NONEG, NULL, FF_ONLY },
	OPT_RERERE_AUTOUPDATE(&allow_rerere_auto),
	OPT_BOOL(0, "verify-signatures", &verify_signatures,
		N_("Verify that the named commit has a valid GPG signature")),
	OPT_CALLBACK('s', "strategy", &use_strategies, N_("strategy"),
		N_("merge strategy to use"), option_parse_strategy),
	OPT_CALLBACK('X', "strategy-option", &xopts, N_("option=value"),
		N_("option for selected merge strategy"), option_parse_x),
	OPT_CALLBACK('m', "message", &merge_msg, N_("message"),
		N_("merge commit message (for a non-fast-forward merge)"),
		option_parse_message),
	OPT__VERBOSITY(&verbosity),
	OPT_BOOL(0, "abort", &abort_current_merge,
		N_("abort the current in-progress merge")),
	OPT_SET_INT(0, "progress", &show_progress, N_("force progress reporting"), 1),
	{ OPTION_STRING, 'S', "gpg-sign", &sign_commit, N_("key-id"),
	  N_("GPG sign commit"), PARSE_OPT_OPTARG, NULL, (intptr_t) "" },
	OPT_BOOL(0, "overwrite-ignore", &overwrite_ignore, N_("update ignored files (default)")),
	OPT_END()
};

/* Cleans up metadata that is uninteresting after a succeeded merge. */
static void drop_save(void)
{
	unlink(git_path("MERGE_HEAD"));
	unlink(git_path("MERGE_MSG"));
	unlink(git_path("MERGE_MODE"));
}

static int save_state(unsigned char *stash)
{
	int len;
	struct child_process cp;
	struct strbuf buffer = STRBUF_INIT;
	const char *argv[] = {"stash", "create", NULL};

	memset(&cp, 0, sizeof(cp));
	cp.argv = argv;
	cp.out = -1;
	cp.git_cmd = 1;

	if (start_command(&cp))
		die(_("could not run stash."));
	len = strbuf_read(&buffer, cp.out, 1024);
	close(cp.out);

	if (finish_command(&cp) || len < 0)
		die(_("stash failed"));
	else if (!len)		/* no changes */
		return -1;
	strbuf_setlen(&buffer, buffer.len-1);
	if (get_sha1(buffer.buf, stash))
		die(_("not a valid object: %s"), buffer.buf);
	return 0;
}

static void read_empty(unsigned const char *sha1, int verbose)
{
	int i = 0;
	const char *args[7];

	args[i++] = "read-tree";
	if (verbose)
		args[i++] = "-v";
	args[i++] = "-m";
	args[i++] = "-u";
	args[i++] = EMPTY_TREE_SHA1_HEX;
	args[i++] = sha1_to_hex(sha1);
	args[i] = NULL;

	if (run_command_v_opt(args, RUN_GIT_CMD))
		die(_("read-tree failed"));
}

static void reset_hard(unsigned const char *sha1, int verbose)
{
	int i = 0;
	const char *args[6];

	args[i++] = "read-tree";
	if (verbose)
		args[i++] = "-v";
	args[i++] = "--reset";
	args[i++] = "-u";
	args[i++] = sha1_to_hex(sha1);
	args[i] = NULL;

	if (run_command_v_opt(args, RUN_GIT_CMD))
		die(_("read-tree failed"));
}

static void restore_state(const unsigned char *head,
			  const unsigned char *stash)
{
	struct strbuf sb = STRBUF_INIT;
	const char *args[] = { "stash", "apply", NULL, NULL };

	if (is_null_sha1(stash))
		return;

	reset_hard(head, 1);

	args[2] = sha1_to_hex(stash);

	/*
	 * It is OK to ignore error here, for example when there was
	 * nothing to restore.
	 */
	run_command_v_opt(args, RUN_GIT_CMD);

	strbuf_release(&sb);
	refresh_cache(REFRESH_QUIET);
}

/* This is called when no merge was necessary. */
static void finish_up_to_date(const char *msg)
{
	if (verbosity >= 0)
		printf("%s%s\n", squash ? _(" (nothing to squash)") : "", msg);
	drop_save();
}

static void squash_message(struct commit *commit, struct commit_list *remoteheads)
{
	struct rev_info rev;
	struct strbuf out = STRBUF_INIT;
	struct commit_list *j;
	const char *filename;
	int fd;
	struct pretty_print_context ctx = {0};

	printf(_("Squash commit -- not updating HEAD\n"));
	filename = git_path("SQUASH_MSG");
	fd = open(filename, O_WRONLY | O_CREAT, 0666);
	if (fd < 0)
		die_errno(_("Could not write to '%s'"), filename);

	init_revisions(&rev, NULL);
	rev.ignore_merges = 1;
	rev.commit_format = CMIT_FMT_MEDIUM;

	commit->object.flags |= UNINTERESTING;
	add_pending_object(&rev, &commit->object, NULL);

	for (j = remoteheads; j; j = j->next)
		add_pending_object(&rev, &j->item->object, NULL);

	setup_revisions(0, NULL, &rev, NULL);
	if (prepare_revision_walk(&rev))
		die(_("revision walk setup failed"));

	ctx.abbrev = rev.abbrev;
	ctx.date_mode = rev.date_mode;
	ctx.fmt = rev.commit_format;

	strbuf_addstr(&out, "Squashed commit of the following:\n");
	while ((commit = get_revision(&rev)) != NULL) {
		strbuf_addch(&out, '\n');
		strbuf_addf(&out, "commit %s\n",
			sha1_to_hex(commit->object.sha1));
		pretty_print_commit(&ctx, commit, &out);
	}
	if (write_in_full(fd, out.buf, out.len) != out.len)
		die_errno(_("Writing SQUASH_MSG"));
	if (close(fd))
		die_errno(_("Finishing SQUASH_MSG"));
	strbuf_release(&out);
}

static void finish(struct commit *head_commit,
		   struct commit_list *remoteheads,
		   const unsigned char *new_head, const char *msg)
{
	struct strbuf reflog_message = STRBUF_INIT;
	const unsigned char *head = head_commit->object.sha1;

	if (!msg)
		strbuf_addstr(&reflog_message, getenv("GIT_REFLOG_ACTION"));
	else {
		if (verbosity >= 0)
			printf("%s\n", msg);
		strbuf_addf(&reflog_message, "%s: %s",
			getenv("GIT_REFLOG_ACTION"), msg);
	}
	if (squash) {
		squash_message(head_commit, remoteheads);
	} else {
		if (verbosity >= 0 && !merge_msg.len)
			printf(_("No merge message -- not updating HEAD\n"));
		else {
			const char *argv_gc_auto[] = { "gc", "--auto", NULL };
			update_ref(reflog_message.buf, "HEAD",
				new_head, head, 0,
				UPDATE_REFS_DIE_ON_ERR);
			/*
			 * We ignore errors in 'gc --auto', since the
			 * user should see them.
			 */
			run_command_v_opt(argv_gc_auto, RUN_GIT_CMD);
		}
	}
	if (new_head && show_diffstat) {
		struct diff_options opts;
		diff_setup(&opts);
		opts.stat_width = -1; /* use full terminal width */
		opts.stat_graph_width = -1; /* respect statGraphWidth config */
		opts.output_format |=
			DIFF_FORMAT_SUMMARY | DIFF_FORMAT_DIFFSTAT;
		opts.detect_rename = DIFF_DETECT_RENAME;
		diff_setup_done(&opts);
		diff_tree_sha1(head, new_head, "", &opts);
		diffcore_std(&opts);
		diff_flush(&opts);
	}

	/* Run a post-merge hook */
	run_hook_le(NULL, "post-merge", squash ? "1" : "0", NULL);

	strbuf_release(&reflog_message);
}

/* Get the name for the merge commit's message. */
static void merge_name(const char *remote, struct strbuf *msg)
{
	struct commit *remote_head;
	unsigned char branch_head[20];
	struct strbuf buf = STRBUF_INIT;
	struct strbuf bname = STRBUF_INIT;
	const char *ptr;
	char *found_ref;
	int len, early;

	strbuf_branchname(&bname, remote);
	remote = bname.buf;

	memset(branch_head, 0, sizeof(branch_head));
	remote_head = get_merge_parent(remote);
	if (!remote_head)
		die(_("'%s' does not point to a commit"), remote);

	if (dwim_ref(remote, strlen(remote), branch_head, &found_ref) > 0) {
		if (starts_with(found_ref, "refs/heads/")) {
			strbuf_addf(msg, "%s\t\tbranch '%s' of .\n",
				    sha1_to_hex(branch_head), remote);
			goto cleanup;
		}
		if (starts_with(found_ref, "refs/tags/")) {
			strbuf_addf(msg, "%s\t\ttag '%s' of .\n",
				    sha1_to_hex(branch_head), remote);
			goto cleanup;
		}
		if (starts_with(found_ref, "refs/remotes/")) {
			strbuf_addf(msg, "%s\t\tremote-tracking branch '%s' of .\n",
				    sha1_to_hex(branch_head), remote);
			goto cleanup;
		}
	}

	/* See if remote matches <name>^^^.. or <name>~<number> */
	for (len = 0, ptr = remote + strlen(remote);
	     remote < ptr && ptr[-1] == '^';
	     ptr--)
		len++;
	if (len)
		early = 1;
	else {
		early = 0;
		ptr = strrchr(remote, '~');
		if (ptr) {
			int seen_nonzero = 0;

			len++; /* count ~ */
			while (*++ptr && isdigit(*ptr)) {
				seen_nonzero |= (*ptr != '0');
				len++;
			}
			if (*ptr)
				len = 0; /* not ...~<number> */
			else if (seen_nonzero)
				early = 1;
			else if (len == 1)
				early = 1; /* "name~" is "name~1"! */
		}
	}
	if (len) {
		struct strbuf truname = STRBUF_INIT;
		strbuf_addstr(&truname, "refs/heads/");
		strbuf_addstr(&truname, remote);
		strbuf_setlen(&truname, truname.len - len);
		if (ref_exists(truname.buf)) {
			strbuf_addf(msg,
				    "%s\t\tbranch '%s'%s of .\n",
				    sha1_to_hex(remote_head->object.sha1),
				    truname.buf + 11,
				    (early ? " (early part)" : ""));
			strbuf_release(&truname);
			goto cleanup;
		}
	}

	if (!strcmp(remote, "FETCH_HEAD") &&
			!access(git_path("FETCH_HEAD"), R_OK)) {
		const char *filename;
		FILE *fp;
		struct strbuf line = STRBUF_INIT;
		char *ptr;

		filename = git_path("FETCH_HEAD");
		fp = fopen(filename, "r");
		if (!fp)
			die_errno(_("could not open '%s' for reading"),
				  filename);
		strbuf_getline(&line, fp, '\n');
		fclose(fp);
		ptr = strstr(line.buf, "\tnot-for-merge\t");
		if (ptr)
			strbuf_remove(&line, ptr-line.buf+1, 13);
		strbuf_addbuf(msg, &line);
		strbuf_release(&line);
		goto cleanup;
	}

	if (remote_head->util) {
		struct merge_remote_desc *desc;
		desc = merge_remote_util(remote_head);
		if (desc && desc->obj && desc->obj->type == OBJ_TAG) {
			strbuf_addf(msg, "%s\t\t%s '%s'\n",
				    sha1_to_hex(desc->obj->sha1),
				    typename(desc->obj->type),
				    remote);
			goto cleanup;
		}
	}

	strbuf_addf(msg, "%s\t\tcommit '%s'\n",
		sha1_to_hex(remote_head->object.sha1), remote);
cleanup:
	strbuf_release(&buf);
	strbuf_release(&bname);
}

static void parse_branch_merge_options(char *bmo)
{
	const char **argv;
	int argc;

	if (!bmo)
		return;
	argc = split_cmdline(bmo, &argv);
	if (argc < 0)
		die(_("Bad branch.%s.mergeoptions string: %s"), branch,
		    split_cmdline_strerror(argc));
	argv = xrealloc(argv, sizeof(*argv) * (argc + 2));
	memmove(argv + 1, argv, sizeof(*argv) * (argc + 1));
	argc++;
	argv[0] = "branch.*.mergeoptions";
	parse_options(argc, argv, NULL, builtin_merge_options,
		      builtin_merge_usage, 0);
	free(argv);
}

static int git_merge_config(const char *k, const char *v, void *cb)
{
	int status;

	if (branch && starts_with(k, "branch.") &&
		starts_with(k + 7, branch) &&
		!strcmp(k + 7 + strlen(branch), ".mergeoptions")) {
		free(branch_mergeoptions);
		branch_mergeoptions = xstrdup(v);
		return 0;
	}

	if (!strcmp(k, "merge.diffstat") || !strcmp(k, "merge.stat"))
		show_diffstat = git_config_bool(k, v);
	else if (!strcmp(k, "pull.twohead"))
		return git_config_string(&pull_twohead, k, v);
	else if (!strcmp(k, "pull.octopus"))
		return git_config_string(&pull_octopus, k, v);
	else if (!strcmp(k, "merge.renormalize"))
		option_renormalize = git_config_bool(k, v);
	else if (!strcmp(k, "merge.ff")) {
		int boolval = git_config_maybe_bool(k, v);
		if (0 <= boolval) {
			fast_forward = boolval ? FF_ALLOW : FF_NO;
		} else if (v && !strcmp(v, "only")) {
			fast_forward = FF_ONLY;
		} /* do not barf on values from future versions of git */
		return 0;
	} else if (!strcmp(k, "merge.defaulttoupstream")) {
		default_to_upstream = git_config_bool(k, v);
		return 0;
	} else if (!strcmp(k, "commit.gpgsign")) {
		sign_commit = git_config_bool(k, v) ? "" : NULL;
		return 0;
	}

	status = fmt_merge_msg_config(k, v, cb);
	if (status)
		return status;
	status = git_gpg_config(k, v, NULL);
	if (status)
		return status;
	return git_diff_ui_config(k, v, cb);
}

static int read_tree_trivial(unsigned char *common, unsigned char *head,
			     unsigned char *one)
{
	int i, nr_trees = 0;
	struct tree *trees[MAX_UNPACK_TREES];
	struct tree_desc t[MAX_UNPACK_TREES];
	struct unpack_trees_options opts;

	memset(&opts, 0, sizeof(opts));
	opts.head_idx = 2;
	opts.src_index = &the_index;
	opts.dst_index = &the_index;
	opts.update = 1;
	opts.verbose_update = 1;
	opts.trivial_merges_only = 1;
	opts.merge = 1;
	trees[nr_trees] = parse_tree_indirect(common);
	if (!trees[nr_trees++])
		return -1;
	trees[nr_trees] = parse_tree_indirect(head);
	if (!trees[nr_trees++])
		return -1;
	trees[nr_trees] = parse_tree_indirect(one);
	if (!trees[nr_trees++])
		return -1;
	opts.fn = threeway_merge;
	cache_tree_free(&active_cache_tree);
	for (i = 0; i < nr_trees; i++) {
		parse_tree(trees[i]);
		init_tree_desc(t+i, trees[i]->buffer, trees[i]->size);
	}
	if (unpack_trees(nr_trees, t, &opts))
		return -1;
	return 0;
}

static void write_tree_trivial(unsigned char *sha1)
{
	if (write_cache_as_tree(sha1, 0, NULL))
		die(_("git write-tree failed to write a tree"));
}

static int try_merge_strategy(const char *strategy, struct commit_list *common,
			      struct commit_list *remoteheads,
			      struct commit *head, const char *head_arg)
{
<<<<<<< HEAD
	static struct lock_file lock;
	int index_fd;

	index_fd = hold_locked_index(&lock, 1);
	refresh_cache(REFRESH_QUIET);
	if (active_cache_changed &&
			(write_cache(index_fd, active_cache, active_nr) ||
			 commit_locked_index(&lock)))
=======
	struct lock_file *lock = xcalloc(1, sizeof(struct lock_file));

	hold_locked_index(lock, 1);
	refresh_cache(REFRESH_QUIET);
	if (active_cache_changed &&
	    write_locked_index(&the_index, lock, COMMIT_LOCK))
>>>>>>> 3e52f70b
		return error(_("Unable to write index."));
	rollback_lock_file(&lock);

	if (!strcmp(strategy, "recursive") || !strcmp(strategy, "subtree")) {
		int clean, x;
		struct commit *result;
<<<<<<< HEAD
		int index_fd;
=======
		struct lock_file *lock = xcalloc(1, sizeof(struct lock_file));
>>>>>>> 3e52f70b
		struct commit_list *reversed = NULL;
		struct merge_options o;
		struct commit_list *j;

		if (remoteheads->next) {
			error(_("Not handling anything other than two heads merge."));
			return 2;
		}

		init_merge_options(&o);
		if (!strcmp(strategy, "subtree"))
			o.subtree_shift = "";

		o.renormalize = option_renormalize;
		o.show_rename_progress =
			show_progress == -1 ? isatty(2) : show_progress;

		for (x = 0; x < xopts_nr; x++)
			if (parse_merge_opt(&o, xopts[x]))
				die(_("Unknown option for merge-recursive: -X%s"), xopts[x]);

		o.branch1 = head_arg;
		o.branch2 = merge_remote_util(remoteheads->item)->name;

		for (j = common; j; j = j->next)
			commit_list_insert(j->item, &reversed);

<<<<<<< HEAD
		index_fd = hold_locked_index(&lock, 1);
		clean = merge_recursive(&o, head,
				remoteheads->item, reversed, &result);
		if (active_cache_changed &&
				(write_cache(index_fd, active_cache, active_nr) ||
				 commit_locked_index(&lock)))
=======
		hold_locked_index(lock, 1);
		clean = merge_recursive(&o, head,
				remoteheads->item, reversed, &result);
		if (active_cache_changed &&
		    write_locked_index(&the_index, lock, COMMIT_LOCK))
>>>>>>> 3e52f70b
			die (_("unable to write %s"), get_index_file());
		rollback_lock_file(&lock);
		return clean ? 0 : 1;
	} else {
		return try_merge_command(strategy, xopts_nr, xopts,
						common, head_arg, remoteheads);
	}
}

static void count_diff_files(struct diff_queue_struct *q,
			     struct diff_options *opt, void *data)
{
	int *count = data;

	(*count) += q->nr;
}

static int count_unmerged_entries(void)
{
	int i, ret = 0;

	for (i = 0; i < active_nr; i++)
		if (ce_stage(active_cache[i]))
			ret++;

	return ret;
}

static void split_merge_strategies(const char *string, struct strategy **list,
				   int *nr, int *alloc)
{
	char *p, *q, *buf;

	if (!string)
		return;

	buf = xstrdup(string);
	q = buf;
	for (;;) {
		p = strchr(q, ' ');
		if (!p) {
			ALLOC_GROW(*list, *nr + 1, *alloc);
			(*list)[(*nr)++].name = xstrdup(q);
			free(buf);
			return;
		} else {
			*p = '\0';
			ALLOC_GROW(*list, *nr + 1, *alloc);
			(*list)[(*nr)++].name = xstrdup(q);
			q = ++p;
		}
	}
}

static void add_strategies(const char *string, unsigned attr)
{
	struct strategy *list = NULL;
	int list_alloc = 0, list_nr = 0, i;

	memset(&list, 0, sizeof(list));
	split_merge_strategies(string, &list, &list_nr, &list_alloc);
	if (list) {
		for (i = 0; i < list_nr; i++)
			append_strategy(get_strategy(list[i].name));
		return;
	}
	for (i = 0; i < ARRAY_SIZE(all_strategy); i++)
		if (all_strategy[i].attr & attr)
			append_strategy(&all_strategy[i]);

}

static void write_merge_msg(struct strbuf *msg)
{
	const char *filename = git_path("MERGE_MSG");
	int fd = open(filename, O_WRONLY | O_CREAT, 0666);
	if (fd < 0)
		die_errno(_("Could not open '%s' for writing"),
			  filename);
	if (write_in_full(fd, msg->buf, msg->len) != msg->len)
		die_errno(_("Could not write to '%s'"), filename);
	close(fd);
}

static void read_merge_msg(struct strbuf *msg)
{
	const char *filename = git_path("MERGE_MSG");
	strbuf_reset(msg);
	if (strbuf_read_file(msg, filename, 0) < 0)
		die_errno(_("Could not read from '%s'"), filename);
}

static void write_merge_state(struct commit_list *);
static void abort_commit(struct commit_list *remoteheads, const char *err_msg)
{
	if (err_msg)
		error("%s", err_msg);
	fprintf(stderr,
		_("Not committing merge; use 'git commit' to complete the merge.\n"));
	write_merge_state(remoteheads);
	exit(1);
}

static const char merge_editor_comment[] =
N_("Please enter a commit message to explain why this merge is necessary,\n"
   "especially if it merges an updated upstream into a topic branch.\n"
   "\n"
   "Lines starting with '%c' will be ignored, and an empty message aborts\n"
   "the commit.\n");

static void prepare_to_commit(struct commit_list *remoteheads)
{
	struct strbuf msg = STRBUF_INIT;
	strbuf_addbuf(&msg, &merge_msg);
	strbuf_addch(&msg, '\n');
	if (0 < option_edit)
		strbuf_commented_addf(&msg, _(merge_editor_comment), comment_line_char);
	write_merge_msg(&msg);
	if (run_commit_hook(0 < option_edit, get_index_file(), "prepare-commit-msg",
			    git_path("MERGE_MSG"), "merge", NULL))
		abort_commit(remoteheads, NULL);
	if (0 < option_edit) {
		if (launch_editor(git_path("MERGE_MSG"), NULL, NULL))
			abort_commit(remoteheads, NULL);
	}
	read_merge_msg(&msg);
	stripspace(&msg, 0 < option_edit);
	if (!msg.len)
		abort_commit(remoteheads, _("Empty commit message."));
	strbuf_release(&merge_msg);
	strbuf_addbuf(&merge_msg, &msg);
	strbuf_release(&msg);
}

static int merge_trivial(struct commit *head, struct commit_list *remoteheads)
{
	unsigned char result_tree[20], result_commit[20];
	struct commit_list *parent = xmalloc(sizeof(*parent));

	write_tree_trivial(result_tree);
	printf(_("Wonderful.\n"));
	parent->item = head;
	parent->next = xmalloc(sizeof(*parent->next));
	parent->next->item = remoteheads->item;
	parent->next->next = NULL;
	prepare_to_commit(remoteheads);
	if (commit_tree(merge_msg.buf, merge_msg.len, result_tree, parent,
			result_commit, NULL, sign_commit))
		die(_("failed to write commit object"));
	finish(head, remoteheads, result_commit, "In-index merge");
	drop_save();
	return 0;
}

static int finish_automerge(struct commit *head,
			    int head_subsumed,
			    struct commit_list *common,
			    struct commit_list *remoteheads,
			    unsigned char *result_tree,
			    const char *wt_strategy)
{
	struct commit_list *parents = NULL;
	struct strbuf buf = STRBUF_INIT;
	unsigned char result_commit[20];

	free_commit_list(common);
	parents = remoteheads;
	if (!head_subsumed || fast_forward == FF_NO)
		commit_list_insert(head, &parents);
	strbuf_addch(&merge_msg, '\n');
	prepare_to_commit(remoteheads);
	if (commit_tree(merge_msg.buf, merge_msg.len, result_tree, parents,
			result_commit, NULL, sign_commit))
		die(_("failed to write commit object"));
	strbuf_addf(&buf, "Merge made by the '%s' strategy.", wt_strategy);
	finish(head, remoteheads, result_commit, buf.buf);
	strbuf_release(&buf);
	drop_save();
	return 0;
}

static int suggest_conflicts(int renormalizing)
{
	const char *filename;
	FILE *fp;
	int pos;

	filename = git_path("MERGE_MSG");
	fp = fopen(filename, "a");
	if (!fp)
		die_errno(_("Could not open '%s' for writing"), filename);
	fprintf(fp, "\nConflicts:\n");
	for (pos = 0; pos < active_nr; pos++) {
		const struct cache_entry *ce = active_cache[pos];

		if (ce_stage(ce)) {
			fprintf(fp, "\t%s\n", ce->name);
			while (pos + 1 < active_nr &&
					!strcmp(ce->name,
						active_cache[pos + 1]->name))
				pos++;
		}
	}
	fclose(fp);
	rerere(allow_rerere_auto);
	printf(_("Automatic merge failed; "
			"fix conflicts and then commit the result.\n"));
	return 1;
}

static struct commit *is_old_style_invocation(int argc, const char **argv,
					      const unsigned char *head)
{
	struct commit *second_token = NULL;
	if (argc > 2) {
		unsigned char second_sha1[20];

		if (get_sha1(argv[1], second_sha1))
			return NULL;
		second_token = lookup_commit_reference_gently(second_sha1, 0);
		if (!second_token)
			die(_("'%s' is not a commit"), argv[1]);
		if (hashcmp(second_token->object.sha1, head))
			return NULL;
	}
	return second_token;
}

static int evaluate_result(void)
{
	int cnt = 0;
	struct rev_info rev;

	/* Check how many files differ. */
	init_revisions(&rev, "");
	setup_revisions(0, NULL, &rev, NULL);
	rev.diffopt.output_format |=
		DIFF_FORMAT_CALLBACK;
	rev.diffopt.format_callback = count_diff_files;
	rev.diffopt.format_callback_data = &cnt;
	run_diff_files(&rev, 0);

	/*
	 * Check how many unmerged entries are
	 * there.
	 */
	cnt += count_unmerged_entries();

	return cnt;
}

/*
 * Pretend as if the user told us to merge with the remote-tracking
 * branch we have for the upstream of the current branch
 */
static int setup_with_upstream(const char ***argv)
{
	struct branch *branch = branch_get(NULL);
	int i;
	const char **args;

	if (!branch)
		die(_("No current branch."));
	if (!branch->remote)
		die(_("No remote for the current branch."));
	if (!branch->merge_nr)
		die(_("No default upstream defined for the current branch."));

	args = xcalloc(branch->merge_nr + 1, sizeof(char *));
	for (i = 0; i < branch->merge_nr; i++) {
		if (!branch->merge[i]->dst)
			die(_("No remote-tracking branch for %s from %s"),
			    branch->merge[i]->src, branch->remote_name);
		args[i] = branch->merge[i]->dst;
	}
	args[i] = NULL;
	*argv = args;
	return i;
}

static void write_merge_state(struct commit_list *remoteheads)
{
	const char *filename;
	int fd;
	struct commit_list *j;
	struct strbuf buf = STRBUF_INIT;

	for (j = remoteheads; j; j = j->next) {
		unsigned const char *sha1;
		struct commit *c = j->item;
		if (c->util && merge_remote_util(c)->obj) {
			sha1 = merge_remote_util(c)->obj->sha1;
		} else {
			sha1 = c->object.sha1;
		}
		strbuf_addf(&buf, "%s\n", sha1_to_hex(sha1));
	}
	filename = git_path("MERGE_HEAD");
	fd = open(filename, O_WRONLY | O_CREAT, 0666);
	if (fd < 0)
		die_errno(_("Could not open '%s' for writing"), filename);
	if (write_in_full(fd, buf.buf, buf.len) != buf.len)
		die_errno(_("Could not write to '%s'"), filename);
	close(fd);
	strbuf_addch(&merge_msg, '\n');
	write_merge_msg(&merge_msg);

	filename = git_path("MERGE_MODE");
	fd = open(filename, O_WRONLY | O_CREAT | O_TRUNC, 0666);
	if (fd < 0)
		die_errno(_("Could not open '%s' for writing"), filename);
	strbuf_reset(&buf);
	if (fast_forward == FF_NO)
		strbuf_addf(&buf, "no-ff");
	if (write_in_full(fd, buf.buf, buf.len) != buf.len)
		die_errno(_("Could not write to '%s'"), filename);
	close(fd);
}

static int default_edit_option(void)
{
	static const char name[] = "GIT_MERGE_AUTOEDIT";
	const char *e = getenv(name);
	struct stat st_stdin, st_stdout;

	if (have_message)
		/* an explicit -m msg without --[no-]edit */
		return 0;

	if (e) {
		int v = git_config_maybe_bool(name, e);
		if (v < 0)
			die("Bad value '%s' in environment '%s'", e, name);
		return v;
	}

	/* Use editor if stdin and stdout are the same and is a tty */
	return (!fstat(0, &st_stdin) &&
		!fstat(1, &st_stdout) &&
		isatty(0) && isatty(1) &&
		st_stdin.st_dev == st_stdout.st_dev &&
		st_stdin.st_ino == st_stdout.st_ino &&
		st_stdin.st_mode == st_stdout.st_mode);
}

static struct commit_list *collect_parents(struct commit *head_commit,
					   int *head_subsumed,
					   int argc, const char **argv)
{
	int i;
	struct commit_list *remoteheads = NULL, *parents, *next;
	struct commit_list **remotes = &remoteheads;

	if (head_commit)
		remotes = &commit_list_insert(head_commit, remotes)->next;
	for (i = 0; i < argc; i++) {
		struct commit *commit = get_merge_parent(argv[i]);
		if (!commit)
			help_unknown_ref(argv[i], "merge",
					 "not something we can merge");
		remotes = &commit_list_insert(commit, remotes)->next;
	}
	*remotes = NULL;

	parents = reduce_heads(remoteheads);

	*head_subsumed = 1; /* we will flip this to 0 when we find it */
	for (remoteheads = NULL, remotes = &remoteheads;
	     parents;
	     parents = next) {
		struct commit *commit = parents->item;
		next = parents->next;
		if (commit == head_commit)
			*head_subsumed = 0;
		else
			remotes = &commit_list_insert(commit, remotes)->next;
	}
	return remoteheads;
}

int cmd_merge(int argc, const char **argv, const char *prefix)
{
	unsigned char result_tree[20];
	unsigned char stash[20];
	unsigned char head_sha1[20];
	struct commit *head_commit;
	struct strbuf buf = STRBUF_INIT;
	const char *head_arg;
	int flag, i, ret = 0, head_subsumed;
	int best_cnt = -1, merge_was_ok = 0, automerge_was_ok = 0;
	struct commit_list *common = NULL;
	const char *best_strategy = NULL, *wt_strategy = NULL;
	struct commit_list *remoteheads, *p;
	void *branch_to_free;

	if (argc == 2 && !strcmp(argv[1], "-h"))
		usage_with_options(builtin_merge_usage, builtin_merge_options);

	/*
	 * Check if we are _not_ on a detached HEAD, i.e. if there is a
	 * current branch.
	 */
	branch = branch_to_free = resolve_refdup("HEAD", head_sha1, 0, &flag);
	if (branch && starts_with(branch, "refs/heads/"))
		branch += 11;
	if (!branch || is_null_sha1(head_sha1))
		head_commit = NULL;
	else
		head_commit = lookup_commit_or_die(head_sha1, "HEAD");

	git_config(git_merge_config, NULL);

	if (branch_mergeoptions)
		parse_branch_merge_options(branch_mergeoptions);
	argc = parse_options(argc, argv, prefix, builtin_merge_options,
			builtin_merge_usage, 0);
	if (shortlog_len < 0)
		shortlog_len = (merge_log_config > 0) ? merge_log_config : 0;

	if (verbosity < 0 && show_progress == -1)
		show_progress = 0;

	if (abort_current_merge) {
		int nargc = 2;
		const char *nargv[] = {"reset", "--merge", NULL};

		if (!file_exists(git_path("MERGE_HEAD")))
			die(_("There is no merge to abort (MERGE_HEAD missing)."));

		/* Invoke 'git reset --merge' */
		ret = cmd_reset(nargc, nargv, prefix);
		goto done;
	}

	if (read_cache_unmerged())
		die_resolve_conflict("merge");

	if (file_exists(git_path("MERGE_HEAD"))) {
		/*
		 * There is no unmerged entry, don't advise 'git
		 * add/rm <file>', just 'git commit'.
		 */
		if (advice_resolve_conflict)
			die(_("You have not concluded your merge (MERGE_HEAD exists).\n"
				  "Please, commit your changes before you can merge."));
		else
			die(_("You have not concluded your merge (MERGE_HEAD exists)."));
	}
	if (file_exists(git_path("CHERRY_PICK_HEAD"))) {
		if (advice_resolve_conflict)
			die(_("You have not concluded your cherry-pick (CHERRY_PICK_HEAD exists).\n"
			    "Please, commit your changes before you can merge."));
		else
			die(_("You have not concluded your cherry-pick (CHERRY_PICK_HEAD exists)."));
	}
	resolve_undo_clear();

	if (verbosity < 0)
		show_diffstat = 0;

	if (squash) {
		if (fast_forward == FF_NO)
			die(_("You cannot combine --squash with --no-ff."));
		option_commit = 0;
	}

	if (!abort_current_merge) {
		if (!argc) {
			if (default_to_upstream)
				argc = setup_with_upstream(&argv);
			else
				die(_("No commit specified and merge.defaultToUpstream not set."));
		} else if (argc == 1 && !strcmp(argv[0], "-"))
			argv[0] = "@{-1}";
	}
	if (!argc)
		usage_with_options(builtin_merge_usage,
			builtin_merge_options);

	/*
	 * This could be traditional "merge <msg> HEAD <commit>..."  and
	 * the way we can tell it is to see if the second token is HEAD,
	 * but some people might have misused the interface and used a
	 * commit-ish that is the same as HEAD there instead.
	 * Traditional format never would have "-m" so it is an
	 * additional safety measure to check for it.
	 */

	if (!have_message && head_commit &&
	    is_old_style_invocation(argc, argv, head_commit->object.sha1)) {
		strbuf_addstr(&merge_msg, argv[0]);
		head_arg = argv[1];
		argv += 2;
		argc -= 2;
		remoteheads = collect_parents(head_commit, &head_subsumed, argc, argv);
	} else if (!head_commit) {
		struct commit *remote_head;
		/*
		 * If the merged head is a valid one there is no reason
		 * to forbid "git merge" into a branch yet to be born.
		 * We do the same for "git pull".
		 */
		if (argc != 1)
			die(_("Can merge only exactly one commit into "
				"empty head"));
		if (squash)
			die(_("Squash commit into empty head not supported yet"));
		if (fast_forward == FF_NO)
			die(_("Non-fast-forward commit does not make sense into "
			    "an empty head"));
		remoteheads = collect_parents(head_commit, &head_subsumed, argc, argv);
		remote_head = remoteheads->item;
		if (!remote_head)
			die(_("%s - not something we can merge"), argv[0]);
		read_empty(remote_head->object.sha1, 0);
		update_ref("initial pull", "HEAD", remote_head->object.sha1,
			   NULL, 0, UPDATE_REFS_DIE_ON_ERR);
		goto done;
	} else {
		struct strbuf merge_names = STRBUF_INIT;

		/* We are invoked directly as the first-class UI. */
		head_arg = "HEAD";

		/*
		 * All the rest are the commits being merged; prepare
		 * the standard merge summary message to be appended
		 * to the given message.
		 */
		remoteheads = collect_parents(head_commit, &head_subsumed, argc, argv);
		for (p = remoteheads; p; p = p->next)
			merge_name(merge_remote_util(p->item)->name, &merge_names);

		if (!have_message || shortlog_len) {
			struct fmt_merge_msg_opts opts;
			memset(&opts, 0, sizeof(opts));
			opts.add_title = !have_message;
			opts.shortlog_len = shortlog_len;
			opts.credit_people = (0 < option_edit);

			fmt_merge_msg(&merge_names, &merge_msg, &opts);
			if (merge_msg.len)
				strbuf_setlen(&merge_msg, merge_msg.len - 1);
		}
	}

	if (!head_commit || !argc)
		usage_with_options(builtin_merge_usage,
			builtin_merge_options);

	if (verify_signatures) {
		for (p = remoteheads; p; p = p->next) {
			struct commit *commit = p->item;
			char hex[41];
			struct signature_check signature_check;
			memset(&signature_check, 0, sizeof(signature_check));

			check_commit_signature(commit, &signature_check);

			strcpy(hex, find_unique_abbrev(commit->object.sha1, DEFAULT_ABBREV));
			switch (signature_check.result) {
			case 'G':
				break;
			case 'U':
				die(_("Commit %s has an untrusted GPG signature, "
				      "allegedly by %s."), hex, signature_check.signer);
			case 'B':
				die(_("Commit %s has a bad GPG signature "
				      "allegedly by %s."), hex, signature_check.signer);
			default: /* 'N' */
				die(_("Commit %s does not have a GPG signature."), hex);
			}
			if (verbosity >= 0 && signature_check.result == 'G')
				printf(_("Commit %s has a good GPG signature by %s\n"),
				       hex, signature_check.signer);

			free(signature_check.payload);
			free(signature_check.gpg_output);
			free(signature_check.gpg_status);
			free(signature_check.signer);
			free(signature_check.key);
		}
	}

	strbuf_addstr(&buf, "merge");
	for (p = remoteheads; p; p = p->next)
		strbuf_addf(&buf, " %s", merge_remote_util(p->item)->name);
	setenv("GIT_REFLOG_ACTION", buf.buf, 0);
	strbuf_reset(&buf);

	for (p = remoteheads; p; p = p->next) {
		struct commit *commit = p->item;
		strbuf_addf(&buf, "GITHEAD_%s",
			    sha1_to_hex(commit->object.sha1));
		setenv(buf.buf, merge_remote_util(commit)->name, 1);
		strbuf_reset(&buf);
		if (fast_forward != FF_ONLY &&
		    merge_remote_util(commit) &&
		    merge_remote_util(commit)->obj &&
		    merge_remote_util(commit)->obj->type == OBJ_TAG)
			fast_forward = FF_NO;
	}

	if (option_edit < 0)
		option_edit = default_edit_option();

	if (!use_strategies) {
		if (!remoteheads)
			; /* already up-to-date */
		else if (!remoteheads->next)
			add_strategies(pull_twohead, DEFAULT_TWOHEAD);
		else
			add_strategies(pull_octopus, DEFAULT_OCTOPUS);
	}

	for (i = 0; i < use_strategies_nr; i++) {
		if (use_strategies[i]->attr & NO_FAST_FORWARD)
			fast_forward = FF_NO;
		if (use_strategies[i]->attr & NO_TRIVIAL)
			allow_trivial = 0;
	}

	if (!remoteheads)
		; /* already up-to-date */
	else if (!remoteheads->next)
		common = get_merge_bases(head_commit, remoteheads->item, 1);
	else {
		struct commit_list *list = remoteheads;
		commit_list_insert(head_commit, &list);
		common = get_octopus_merge_bases(list);
		free(list);
	}

	update_ref("updating ORIG_HEAD", "ORIG_HEAD", head_commit->object.sha1,
		   NULL, 0, UPDATE_REFS_DIE_ON_ERR);

	if (remoteheads && !common)
		; /* No common ancestors found. We need a real merge. */
	else if (!remoteheads ||
		 (!remoteheads->next && !common->next &&
		  common->item == remoteheads->item)) {
		/*
		 * If head can reach all the merge then we are up to date.
		 * but first the most common case of merging one remote.
		 */
		finish_up_to_date("Already up-to-date.");
		goto done;
	} else if (fast_forward != FF_NO && !remoteheads->next &&
			!common->next &&
			!hashcmp(common->item->object.sha1, head_commit->object.sha1)) {
		/* Again the most common case of merging one remote. */
		struct strbuf msg = STRBUF_INIT;
		struct commit *commit;
		char hex[41];

		strcpy(hex, find_unique_abbrev(head_commit->object.sha1, DEFAULT_ABBREV));

		if (verbosity >= 0)
			printf(_("Updating %s..%s\n"),
				hex,
				find_unique_abbrev(remoteheads->item->object.sha1,
				DEFAULT_ABBREV));
		strbuf_addstr(&msg, "Fast-forward");
		if (have_message)
			strbuf_addstr(&msg,
				" (no commit created; -m option ignored)");
		commit = remoteheads->item;
		if (!commit) {
			ret = 1;
			goto done;
		}

		if (checkout_fast_forward(head_commit->object.sha1,
					  commit->object.sha1,
					  overwrite_ignore)) {
			ret = 1;
			goto done;
		}

		finish(head_commit, remoteheads, commit->object.sha1, msg.buf);
		drop_save();
		goto done;
	} else if (!remoteheads->next && common->next)
		;
		/*
		 * We are not doing octopus and not fast-forward.  Need
		 * a real merge.
		 */
	else if (!remoteheads->next && !common->next && option_commit) {
		/*
		 * We are not doing octopus, not fast-forward, and have
		 * only one common.
		 */
		refresh_cache(REFRESH_QUIET);
		if (allow_trivial && fast_forward != FF_ONLY) {
			/* See if it is really trivial. */
			git_committer_info(IDENT_STRICT);
			printf(_("Trying really trivial in-index merge...\n"));
			if (!read_tree_trivial(common->item->object.sha1,
					       head_commit->object.sha1,
					       remoteheads->item->object.sha1)) {
				ret = merge_trivial(head_commit, remoteheads);
				goto done;
			}
			printf(_("Nope.\n"));
		}
	} else {
		/*
		 * An octopus.  If we can reach all the remote we are up
		 * to date.
		 */
		int up_to_date = 1;
		struct commit_list *j;

		for (j = remoteheads; j; j = j->next) {
			struct commit_list *common_one;

			/*
			 * Here we *have* to calculate the individual
			 * merge_bases again, otherwise "git merge HEAD^
			 * HEAD^^" would be missed.
			 */
			common_one = get_merge_bases(head_commit, j->item, 1);
			if (hashcmp(common_one->item->object.sha1,
				j->item->object.sha1)) {
				up_to_date = 0;
				break;
			}
		}
		if (up_to_date) {
			finish_up_to_date("Already up-to-date. Yeeah!");
			goto done;
		}
	}

	if (fast_forward == FF_ONLY)
		die(_("Not possible to fast-forward, aborting."));

	/* We are going to make a new commit. */
	git_committer_info(IDENT_STRICT);

	/*
	 * At this point, we need a real merge.  No matter what strategy
	 * we use, it would operate on the index, possibly affecting the
	 * working tree, and when resolved cleanly, have the desired
	 * tree in the index -- this means that the index must be in
	 * sync with the head commit.  The strategies are responsible
	 * to ensure this.
	 */
	if (use_strategies_nr == 1 ||
	    /*
	     * Stash away the local changes so that we can try more than one.
	     */
	    save_state(stash))
		hashcpy(stash, null_sha1);

	for (i = 0; i < use_strategies_nr; i++) {
		int ret;
		if (i) {
			printf(_("Rewinding the tree to pristine...\n"));
			restore_state(head_commit->object.sha1, stash);
		}
		if (use_strategies_nr != 1)
			printf(_("Trying merge strategy %s...\n"),
				use_strategies[i]->name);
		/*
		 * Remember which strategy left the state in the working
		 * tree.
		 */
		wt_strategy = use_strategies[i]->name;

		ret = try_merge_strategy(use_strategies[i]->name,
					 common, remoteheads,
					 head_commit, head_arg);
		if (!option_commit && !ret) {
			merge_was_ok = 1;
			/*
			 * This is necessary here just to avoid writing
			 * the tree, but later we will *not* exit with
			 * status code 1 because merge_was_ok is set.
			 */
			ret = 1;
		}

		if (ret) {
			/*
			 * The backend exits with 1 when conflicts are
			 * left to be resolved, with 2 when it does not
			 * handle the given merge at all.
			 */
			if (ret == 1) {
				int cnt = evaluate_result();

				if (best_cnt <= 0 || cnt <= best_cnt) {
					best_strategy = use_strategies[i]->name;
					best_cnt = cnt;
				}
			}
			if (merge_was_ok)
				break;
			else
				continue;
		}

		/* Automerge succeeded. */
		write_tree_trivial(result_tree);
		automerge_was_ok = 1;
		break;
	}

	/*
	 * If we have a resulting tree, that means the strategy module
	 * auto resolved the merge cleanly.
	 */
	if (automerge_was_ok) {
		ret = finish_automerge(head_commit, head_subsumed,
				       common, remoteheads,
				       result_tree, wt_strategy);
		goto done;
	}

	/*
	 * Pick the result from the best strategy and have the user fix
	 * it up.
	 */
	if (!best_strategy) {
		restore_state(head_commit->object.sha1, stash);
		if (use_strategies_nr > 1)
			fprintf(stderr,
				_("No merge strategy handled the merge.\n"));
		else
			fprintf(stderr, _("Merge with strategy %s failed.\n"),
				use_strategies[0]->name);
		ret = 2;
		goto done;
	} else if (best_strategy == wt_strategy)
		; /* We already have its result in the working tree. */
	else {
		printf(_("Rewinding the tree to pristine...\n"));
		restore_state(head_commit->object.sha1, stash);
		printf(_("Using the %s to prepare resolving by hand.\n"),
			best_strategy);
		try_merge_strategy(best_strategy, common, remoteheads,
				   head_commit, head_arg);
	}

	if (squash)
		finish(head_commit, remoteheads, NULL, NULL);
	else
		write_merge_state(remoteheads);

	if (merge_was_ok)
		fprintf(stderr, _("Automatic merge went well; "
			"stopped before committing as requested\n"));
	else
		ret = suggest_conflicts(option_renormalize);

done:
	free(branch_to_free);
	return ret;
}<|MERGE_RESOLUTION|>--- conflicted
+++ resolved
@@ -657,34 +657,18 @@
 			      struct commit_list *remoteheads,
 			      struct commit *head, const char *head_arg)
 {
-<<<<<<< HEAD
 	static struct lock_file lock;
-	int index_fd;
-
-	index_fd = hold_locked_index(&lock, 1);
+
+	hold_locked_index(&lock, 1);
 	refresh_cache(REFRESH_QUIET);
 	if (active_cache_changed &&
-			(write_cache(index_fd, active_cache, active_nr) ||
-			 commit_locked_index(&lock)))
-=======
-	struct lock_file *lock = xcalloc(1, sizeof(struct lock_file));
-
-	hold_locked_index(lock, 1);
-	refresh_cache(REFRESH_QUIET);
-	if (active_cache_changed &&
-	    write_locked_index(&the_index, lock, COMMIT_LOCK))
->>>>>>> 3e52f70b
+	    write_locked_index(&the_index, &lock, COMMIT_LOCK))
 		return error(_("Unable to write index."));
 	rollback_lock_file(&lock);
 
 	if (!strcmp(strategy, "recursive") || !strcmp(strategy, "subtree")) {
 		int clean, x;
 		struct commit *result;
-<<<<<<< HEAD
-		int index_fd;
-=======
-		struct lock_file *lock = xcalloc(1, sizeof(struct lock_file));
->>>>>>> 3e52f70b
 		struct commit_list *reversed = NULL;
 		struct merge_options o;
 		struct commit_list *j;
@@ -712,20 +696,11 @@
 		for (j = common; j; j = j->next)
 			commit_list_insert(j->item, &reversed);
 
-<<<<<<< HEAD
-		index_fd = hold_locked_index(&lock, 1);
+		hold_locked_index(&lock, 1);
 		clean = merge_recursive(&o, head,
 				remoteheads->item, reversed, &result);
 		if (active_cache_changed &&
-				(write_cache(index_fd, active_cache, active_nr) ||
-				 commit_locked_index(&lock)))
-=======
-		hold_locked_index(lock, 1);
-		clean = merge_recursive(&o, head,
-				remoteheads->item, reversed, &result);
-		if (active_cache_changed &&
-		    write_locked_index(&the_index, lock, COMMIT_LOCK))
->>>>>>> 3e52f70b
+		    write_locked_index(&the_index, &lock, COMMIT_LOCK))
 			die (_("unable to write %s"), get_index_file());
 		rollback_lock_file(&lock);
 		return clean ? 0 : 1;
