--- conflicted
+++ resolved
@@ -260,13 +260,9 @@
 		OPT_STRING( 0 , "exec", &receivepack, "receive-pack", "receive pack program"),
 		OPT_BIT('u', "set-upstream", &flags, "set upstream for git pull/status",
 			TRANSPORT_PUSH_SET_UPSTREAM),
-<<<<<<< HEAD
 		OPT_BOOL(0, "progress", &progress, "force progress reporting"),
-=======
-		OPT_BOOLEAN(0, "progress", &progress, "force progress reporting"),
 		OPT_BIT(0, "prune", &flags, "prune locally removed refs",
 			TRANSPORT_PUSH_PRUNE),
->>>>>>> 6ddba5e2
 		OPT_END()
 	};
 
