#include "cache.h"
#include "dir.h"

static int inside_git_dir = -1;
static int inside_work_tree = -1;

const char *prefix_path(const char *prefix, int len, const char *path)
{
	const char *orig = path;
	char *sanitized = xmalloc(len + strlen(path) + 1);
	if (is_absolute_path(orig))
		strcpy(sanitized, path);
	else {
		if (len)
			memcpy(sanitized, prefix, len);
		strcpy(sanitized + len, path);
	}
	if (normalize_path_copy(sanitized, sanitized))
		goto error_out;
	if (is_absolute_path(orig)) {
		size_t root_len, len, total;
		const char *work_tree = get_git_work_tree();
		if (!work_tree)
			goto error_out;
		len = strlen(work_tree);
		root_len = offset_1st_component(work_tree);
		total = strlen(sanitized) + 1;
		if (strncmp(sanitized, work_tree, len) ||
		    (len > root_len && sanitized[len] != '\0' && sanitized[len] != '/')) {
		error_out:
			die("'%s' is outside repository", orig);
		}
		if (sanitized[len] == '/')
			len++;
		memmove(sanitized, sanitized + len, total - len);
	}
	return sanitized;
}

/*
 * Unlike prefix_path, this should be used if the named file does
 * not have to interact with index entry; i.e. name of a random file
 * on the filesystem.
 */
const char *prefix_filename(const char *pfx, int pfx_len, const char *arg)
{
	static char path[PATH_MAX];
#ifndef WIN32
	if (!pfx || !*pfx || is_absolute_path(arg))
		return arg;
	memcpy(path, pfx, pfx_len);
	strcpy(path + pfx_len, arg);
#else
	char *p;
	/* don't add prefix to absolute paths, but still replace '\' by '/' */
	if (is_absolute_path(arg))
		pfx_len = 0;
	else
		memcpy(path, pfx, pfx_len);
	strcpy(path + pfx_len, arg);
	for (p = path + pfx_len; *p; p++)
		if (*p == '\\')
			*p = '/';
#endif
	return path;
}

int check_filename(const char *prefix, const char *arg)
{
	const char *name;
	struct stat st;

	name = prefix ? prefix_filename(prefix, strlen(prefix), arg) : arg;
	if (!lstat(name, &st))
		return 1; /* file exists */
	if (errno == ENOENT || errno == ENOTDIR)
		return 0; /* file does not exist */
	die_errno("failed to stat '%s'", arg);
}

static void NORETURN die_verify_filename(const char *prefix, const char *arg)
{
	unsigned char sha1[20];
	unsigned mode;
	/* try a detailed diagnostic ... */
	get_sha1_with_mode_1(arg, sha1, &mode, 0, prefix);
	/* ... or fall back the most general message. */
	die("ambiguous argument '%s': unknown revision or path not in the working tree.\n"
	    "Use '--' to separate paths from revisions", arg);

}

/*
 * Verify a filename that we got as an argument for a pathspec
 * entry. Note that a filename that begins with "-" never verifies
 * as true, because even if such a filename were to exist, we want
 * it to be preceded by the "--" marker (or we want the user to
 * use a format like "./-filename")
 */
void verify_filename(const char *prefix, const char *arg)
{
	if (*arg == '-')
		die("bad flag '%s' used after filename", arg);
	if (check_filename(prefix, arg))
		return;
	die_verify_filename(prefix, arg);
}

/*
 * Opposite of the above: the command line did not have -- marker
 * and we parsed the arg as a refname.  It should not be interpretable
 * as a filename.
 */
void verify_non_filename(const char *prefix, const char *arg)
{
	if (!is_inside_work_tree() || is_inside_git_dir())
		return;
	if (*arg == '-')
		return; /* flag */
	if (!check_filename(prefix, arg))
		return;
	die("ambiguous argument '%s': both revision and filename\n"
	    "Use '--' to separate filenames from revisions", arg);
}

const char **get_pathspec(const char *prefix, const char **pathspec)
{
	const char *entry = *pathspec;
	const char **src, **dst;
	int prefixlen;

	if (!prefix && !entry)
		return NULL;

	if (!entry) {
		static const char *spec[2];
		spec[0] = prefix;
		spec[1] = NULL;
		return spec;
	}

	/* Otherwise we have to re-write the entries.. */
	src = pathspec;
	dst = pathspec;
	prefixlen = prefix ? strlen(prefix) : 0;
	while (*src) {
		const char *p = prefix_path(prefix, prefixlen, *src);
		*(dst++) = p;
		src++;
	}
	*dst = NULL;
	if (!*pathspec)
		return NULL;
	return pathspec;
}

/*
 * Test if it looks like we're at a git directory.
 * We want to see:
 *
 *  - either an objects/ directory _or_ the proper
 *    GIT_OBJECT_DIRECTORY environment variable
 *  - a refs/ directory
 *  - either a HEAD symlink or a HEAD file that is formatted as
 *    a proper "ref:", or a regular file HEAD that has a properly
 *    formatted sha1 object name.
 */
static int is_git_directory(const char *suspect)
{
	char path[PATH_MAX];
	size_t len = strlen(suspect);

	strcpy(path, suspect);
	if (getenv(DB_ENVIRONMENT)) {
		if (access(getenv(DB_ENVIRONMENT), X_OK))
			return 0;
	}
	else {
		strcpy(path + len, "/objects");
		if (access(path, X_OK))
			return 0;
	}

	strcpy(path + len, "/refs");
	if (access(path, X_OK))
		return 0;

	strcpy(path + len, "/HEAD");
	if (validate_headref(path))
		return 0;

	return 1;
}

int is_inside_git_dir(void)
{
	if (inside_git_dir < 0)
		inside_git_dir = is_inside_dir(get_git_dir());
	return inside_git_dir;
}

int is_inside_work_tree(void)
{
	if (inside_work_tree < 0)
		inside_work_tree = is_inside_dir(get_git_work_tree());
	return inside_work_tree;
}

/*
 * set_work_tree() is only ever called if you set GIT_DIR explicitly.
 * The old behaviour (which we retain here) is to set the work tree root
 * to the cwd, unless overridden by the config, the command line, or
 * GIT_WORK_TREE.
 */
static const char *set_work_tree(const char *dir)
{
	char buffer[PATH_MAX + 1];

	if (!getcwd(buffer, sizeof(buffer)))
		die ("Could not get the current working directory");
	git_work_tree_cfg = xstrdup(buffer);
	inside_work_tree = 1;

	return NULL;
}

void setup_work_tree(void)
{
	const char *work_tree, *git_dir;
	static int initialized = 0;

	if (initialized)
		return;
	work_tree = get_git_work_tree();
	git_dir = get_git_dir();
	if (!is_absolute_path(git_dir))
		git_dir = make_absolute_path(git_dir);
	if (!work_tree || chdir(work_tree))
		die("This operation must be run in a work tree");
	set_git_dir(make_relative_path(git_dir, work_tree));
	initialized = 1;
}

static int check_repository_format_gently(int *nongit_ok)
{
	git_config(check_repository_format_version, NULL);
	if (GIT_REPO_VERSION < repository_format_version) {
		if (!nongit_ok)
			die ("Expected git repo version <= %d, found %d",
			     GIT_REPO_VERSION, repository_format_version);
		warning("Expected git repo version <= %d, found %d",
			GIT_REPO_VERSION, repository_format_version);
		warning("Please upgrade Git");
		*nongit_ok = -1;
		return -1;
	}
	return 0;
}

/*
 * Try to read the location of the git directory from the .git file,
 * return path to git directory if found.
 */
const char *read_gitfile_gently(const char *path)
{
	char *buf;
	char *dir;
	const char *slash;
	struct stat st;
	int fd;
	size_t len;

	if (stat(path, &st))
		return NULL;
	if (!S_ISREG(st.st_mode))
		return NULL;
	fd = open(path, O_RDONLY);
	if (fd < 0)
		die_errno("Error opening '%s'", path);
	buf = xmalloc(st.st_size + 1);
	len = read_in_full(fd, buf, st.st_size);
	close(fd);
	if (len != st.st_size)
		die("Error reading %s", path);
	buf[len] = '\0';
	if (prefixcmp(buf, "gitdir: "))
		die("Invalid gitfile format: %s", path);
	while (buf[len - 1] == '\n' || buf[len - 1] == '\r')
		len--;
	if (len < 9)
		die("No path in gitfile: %s", path);
	buf[len] = '\0';
	dir = buf + 8;

	if (!is_absolute_path(dir) && (slash = strrchr(path, '/'))) {
		size_t pathlen = slash+1 - path;
		size_t dirlen = pathlen + len - 8;
		dir = xmalloc(dirlen + 1);
		strncpy(dir, path, pathlen);
		strncpy(dir + pathlen, buf + 8, len - 8);
		dir[dirlen] = '\0';
		free(buf);
		buf = dir;
	}

	if (!is_git_directory(dir))
		die("Not a git repository: %s", dir);
	path = make_absolute_path(dir);

	free(buf);
	return path;
}

/*
 * We cannot decide in this function whether we are in the work tree or
 * not, since the config can only be read _after_ this function was called.
 */
const char *setup_git_directory_gently(int *nongit_ok)
{
	const char *work_tree_env = getenv(GIT_WORK_TREE_ENVIRONMENT);
	const char *env_ceiling_dirs = getenv(CEILING_DIRECTORIES_ENVIRONMENT);
	static char cwd[PATH_MAX+1];
	const char *gitdirenv;
	const char *gitfile_dir;
	int len, offset, ceil_offset, root_len;

	/*
	 * Let's assume that we are in a git repository.
	 * If it turns out later that we are somewhere else, the value will be
	 * updated accordingly.
	 */
	if (nongit_ok)
		*nongit_ok = 0;

	/*
	 * If GIT_DIR is set explicitly, we're not going
	 * to do any discovery, but we still do repository
	 * validation.
	 */
	gitdirenv = getenv(GIT_DIR_ENVIRONMENT);
	if (gitdirenv) {
		if (PATH_MAX - 40 < strlen(gitdirenv))
			die("'$%s' too big", GIT_DIR_ENVIRONMENT);
		if (is_git_directory(gitdirenv)) {
			static char buffer[1024 + 1];
			const char *retval;

			if (!work_tree_env) {
				retval = set_work_tree(gitdirenv);
				/* config may override worktree */
				if (check_repository_format_gently(nongit_ok))
					return NULL;
				return retval;
			}
			if (check_repository_format_gently(nongit_ok))
				return NULL;
			retval = get_relative_cwd(buffer, sizeof(buffer) - 1,
					get_git_work_tree());
			if (!retval || !*retval)
				return NULL;
			set_git_dir(make_absolute_path(gitdirenv));
			if (chdir(work_tree_env) < 0)
				die_errno ("Could not chdir to '%s'", work_tree_env);
			strcat(buffer, "/");
			return retval;
		}
		if (nongit_ok) {
			*nongit_ok = 1;
			return NULL;
		}
		die("Not a git repository: '%s'", gitdirenv);
	}

	if (!getcwd(cwd, sizeof(cwd)-1))
		die_errno("Unable to read current working directory");

	ceil_offset = longest_ancestor_length(cwd, env_ceiling_dirs);
	if (ceil_offset < 0 && has_dos_drive_prefix(cwd))
		ceil_offset = 1;

	/*
	 * Test in the following order (relative to the cwd):
	 * - .git (file containing "gitdir: <path>")
	 * - .git/
	 * - ./ (bare)
	 * - ../.git
	 * - ../.git/
	 * - ../ (bare)
	 * - ../../.git/
	 *   etc.
	 */
	offset = len = strlen(cwd);
	for (;;) {
		gitfile_dir = read_gitfile_gently(DEFAULT_GIT_DIR_ENVIRONMENT);
		if (gitfile_dir) {
			if (set_git_dir(gitfile_dir))
				die("Repository setup failed");
			break;
		}
		if (is_git_directory(DEFAULT_GIT_DIR_ENVIRONMENT))
			break;
		if (is_git_directory(".")) {
			inside_git_dir = 1;
			if (!work_tree_env)
				inside_work_tree = 0;
			if (offset != len) {
<<<<<<< HEAD
				cwd[offset] = '\0';
=======
				root_len = offset_1st_component(cwd);
				cwd[offset > root_len ? offset : root_len] = '\0';
>>>>>>> 3719b2fe
				set_git_dir(cwd);
			} else
				set_git_dir(".");
			check_repository_format_gently(nongit_ok);
			return NULL;
		}
		while (--offset > ceil_offset && cwd[offset] != '/');
		if (offset <= ceil_offset) {
			if (nongit_ok) {
				if (chdir(cwd))
					die_errno("Cannot come back to cwd");
				*nongit_ok = 1;
				return NULL;
			}
			die("Not a git repository (or any of the parent directories): %s", DEFAULT_GIT_DIR_ENVIRONMENT);
		}
		if (chdir(".."))
			die_errno("Cannot change to '%s/..'", cwd);
	}

	inside_git_dir = 0;
	if (!work_tree_env)
		inside_work_tree = 1;
	root_len = offset_1st_component(cwd);
	git_work_tree_cfg = xstrndup(cwd, offset > root_len ? offset : root_len);
	if (check_repository_format_gently(nongit_ok))
		return NULL;
	if (offset == len)
		return NULL;

	/* Make "offset" point to past the '/', and add a '/' at the end */
	offset++;
	cwd[len++] = '/';
	cwd[len] = 0;
	return cwd + offset;
}

int git_config_perm(const char *var, const char *value)
{
	int i;
	char *endptr;

	if (value == NULL)
		return PERM_GROUP;

	if (!strcmp(value, "umask"))
		return PERM_UMASK;
	if (!strcmp(value, "group"))
		return PERM_GROUP;
	if (!strcmp(value, "all") ||
	    !strcmp(value, "world") ||
	    !strcmp(value, "everybody"))
		return PERM_EVERYBODY;

	/* Parse octal numbers */
	i = strtol(value, &endptr, 8);

	/* If not an octal number, maybe true/false? */
	if (*endptr != 0)
		return git_config_bool(var, value) ? PERM_GROUP : PERM_UMASK;

	/*
	 * Treat values 0, 1 and 2 as compatibility cases, otherwise it is
	 * a chmod value to restrict to.
	 */
	switch (i) {
	case PERM_UMASK:               /* 0 */
		return PERM_UMASK;
	case OLD_PERM_GROUP:           /* 1 */
		return PERM_GROUP;
	case OLD_PERM_EVERYBODY:       /* 2 */
		return PERM_EVERYBODY;
	}

	/* A filemode value was given: 0xxx */

	if ((i & 0600) != 0600)
		die("Problem with core.sharedRepository filemode value "
		    "(0%.3o).\nThe owner of files must always have "
		    "read and write permissions.", i);

	/*
	 * Mask filemode value. Others can not get write permission.
	 * x flags for directories are handled separately.
	 */
	return -(i & 0666);
}

int check_repository_format_version(const char *var, const char *value, void *cb)
{
	if (strcmp(var, "core.repositoryformatversion") == 0)
		repository_format_version = git_config_int(var, value);
	else if (strcmp(var, "core.sharedrepository") == 0)
		shared_repository = git_config_perm(var, value);
	else if (strcmp(var, "core.bare") == 0) {
		is_bare_repository_cfg = git_config_bool(var, value);
		if (is_bare_repository_cfg == 1)
			inside_work_tree = -1;
	} else if (strcmp(var, "core.worktree") == 0) {
		if (!value)
			return config_error_nonbool(var);
		free(git_work_tree_cfg);
		git_work_tree_cfg = xstrdup(value);
		inside_work_tree = -1;
	}
	return 0;
}

int check_repository_format(void)
{
	return check_repository_format_gently(NULL);
}

const char *setup_git_directory(void)
{
	const char *retval = setup_git_directory_gently(NULL);

	/* If the work tree is not the default one, recompute prefix */
	if (inside_work_tree < 0) {
		static char buffer[PATH_MAX + 1];
		char *rel;
		if (retval && chdir(retval))
			die_errno ("Could not jump back into original cwd");
		rel = get_relative_cwd(buffer, PATH_MAX, get_git_work_tree());
		if (rel && *rel && chdir(get_git_work_tree()))
			die_errno ("Could not jump to working directory");
		return rel && *rel ? strcat(rel, "/") : NULL;
	}

	return retval;
}<|MERGE_RESOLUTION|>--- conflicted
+++ resolved
@@ -404,12 +404,8 @@
 			if (!work_tree_env)
 				inside_work_tree = 0;
 			if (offset != len) {
-<<<<<<< HEAD
-				cwd[offset] = '\0';
-=======
 				root_len = offset_1st_component(cwd);
 				cwd[offset > root_len ? offset : root_len] = '\0';
->>>>>>> 3719b2fe
 				set_git_dir(cwd);
 			} else
 				set_git_dir(".");
