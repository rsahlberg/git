#!/usr/bin/env python

import sys

sys.stderr.write('WARNING: git-remote-bzr is now maintained independently.\n')
sys.stderr.write('WARNING: For more information visit https://github.com/felipec/git-remote-bzr\n')

<<<<<<< HEAD
sys.stderr.write('''WARNING: You can pick a directory on your $PATH and download it, e.g.:
WARNING:   $ wget -O $HOME/bin/git-remote-bzr \\
WARNING:     https://raw.github.com/felipec/git-remote-bzr/master/git-remote-bzr
WARNING:   $ chmod +x $HOME/bin/git-remote-bzr
''')

NAME_RE = re.compile('^([^<>]+)')
AUTHOR_RE = re.compile('^([^<>]+?)? ?[<>]([^<>]*)(?:$|>)')
EMAIL_RE = re.compile(r'([^ \t<>]+@[^ \t<>]+)')
RAW_AUTHOR_RE = re.compile('^(\w+) (.+)? <(.*)> (\d+) ([+-]\d+)')

def die(msg, *args):
    sys.stderr.write('ERROR: %s\n' % (msg % args))
    sys.exit(1)

def warn(msg, *args):
    sys.stderr.write('WARNING: %s\n' % (msg % args))

def gittz(tz):
    return '%+03d%02d' % (tz / 3600, tz % 3600 / 60)

def get_config(config):
    cmd = ['git', 'config', '--get', config]
    process = subprocess.Popen(cmd, stdout=subprocess.PIPE)
    output, _ = process.communicate()
    return output

class Marks:

    def __init__(self, path):
        self.path = path
        self.tips = {}
        self.marks = {}
        self.rev_marks = {}
        self.last_mark = 0
        self.load()

    def load(self):
        if not os.path.exists(self.path):
            return

        tmp = json.load(open(self.path))
        self.tips = tmp['tips']
        self.marks = tmp['marks']
        self.last_mark = tmp['last-mark']

        for rev, mark in self.marks.iteritems():
            self.rev_marks[mark] = rev

    def dict(self):
        return { 'tips': self.tips, 'marks': self.marks, 'last-mark' : self.last_mark }

    def store(self):
        json.dump(self.dict(), open(self.path, 'w'))

    def __str__(self):
        return str(self.dict())

    def from_rev(self, rev):
        return self.marks[rev]

    def to_rev(self, mark):
        return str(self.rev_marks[mark])

    def next_mark(self):
        self.last_mark += 1
        return self.last_mark

    def get_mark(self, rev):
        self.last_mark += 1
        self.marks[rev] = self.last_mark
        return self.last_mark

    def is_marked(self, rev):
        return rev in self.marks

    def new_mark(self, rev, mark):
        self.marks[rev] = mark
        self.rev_marks[mark] = rev
        self.last_mark = mark

    def get_tip(self, branch):
        try:
            return str(self.tips[branch])
        except KeyError:
            return None

    def set_tip(self, branch, tip):
        self.tips[branch] = tip

class Parser:

    def __init__(self, repo):
        self.repo = repo
        self.line = self.get_line()

    def get_line(self):
        return sys.stdin.readline().strip()

    def __getitem__(self, i):
        return self.line.split()[i]

    def check(self, word):
        return self.line.startswith(word)

    def each_block(self, separator):
        while self.line != separator:
            yield self.line
            self.line = self.get_line()

    def __iter__(self):
        return self.each_block('')

    def next(self):
        self.line = self.get_line()
        if self.line == 'done':
            self.line = None

    def get_mark(self):
        i = self.line.index(':') + 1
        return int(self.line[i:])

    def get_data(self):
        if not self.check('data'):
            return None
        i = self.line.index(' ') + 1
        size = int(self.line[i:])
        return sys.stdin.read(size)

    def get_author(self):
        m = RAW_AUTHOR_RE.match(self.line)
        if not m:
            return None
        _, name, email, date, tz = m.groups()
        name = name.decode('utf-8')
        committer = '%s <%s>' % (name, email)
        tz = int(tz)
        tz = ((tz / 100) * 3600) + ((tz % 100) * 60)
        return (committer, int(date), tz)

def rev_to_mark(rev):
    return marks.from_rev(rev)

def mark_to_rev(mark):
    return marks.to_rev(mark)

def fixup_user(user):
    name = mail = None
    user = user.replace('"', '')
    m = AUTHOR_RE.match(user)
    if m:
        name = m.group(1)
        mail = m.group(2).strip()
    else:
        m = EMAIL_RE.match(user)
        if m:
            mail = m.group(1)
        else:
            m = NAME_RE.match(user)
            if m:
                name = m.group(1).strip()

    if not name:
        name = 'unknown'
    if not mail:
        mail = 'Unknown'

    return '%s <%s>' % (name, mail)

def get_filechanges(cur, prev):
    modified = {}
    removed = {}

    changes = cur.changes_from(prev)

    def u(s):
        return s.encode('utf-8')

    for path, fid, kind in changes.added:
        modified[u(path)] = fid
    for path, fid, kind in changes.removed:
        removed[u(path)] = None
    for path, fid, kind, mod, _ in changes.modified:
        modified[u(path)] = fid
    for oldpath, newpath, fid, kind, mod, _ in changes.renamed:
        removed[u(oldpath)] = None
        if kind == 'directory':
            lst = cur.list_files(from_dir=newpath, recursive=True)
            for path, file_class, kind, fid, entry in lst:
                if kind != 'directory':
                    modified[u(newpath + '/' + path)] = fid
        else:
            modified[u(newpath)] = fid

    return modified, removed

def export_files(tree, files):
    final = []
    for path, fid in files.iteritems():
        kind = tree.kind(fid)

        h = tree.get_file_sha1(fid)

        if kind == 'symlink':
            d = tree.get_symlink_target(fid)
            mode = '120000'
        elif kind == 'file':

            if tree.is_executable(fid):
                mode = '100755'
            else:
                mode = '100644'

            # is the blob already exported?
            if h in filenodes:
                mark = filenodes[h]
                final.append((mode, mark, path))
                continue

            d = tree.get_file_text(fid)
        elif kind == 'directory':
            continue
        else:
            die("Unhandled kind '%s' for path '%s'" % (kind, path))

        mark = marks.next_mark()
        filenodes[h] = mark

        print "blob"
        print "mark :%u" % mark
        print "data %d" % len(d)
        print d

        final.append((mode, mark, path))

    return final

def export_branch(repo, name):
    ref = '%s/heads/%s' % (prefix, name)
    tip = marks.get_tip(name)

    branch = get_remote_branch(name)
    repo = branch.repository

    branch.lock_read()
    revs = branch.iter_merge_sorted_revisions(None, tip, 'exclude', 'forward')
    try:
        tip_revno = branch.revision_id_to_revno(tip)
        last_revno, _ = branch.last_revision_info()
        total = last_revno - tip_revno
    except bzrlib.errors.NoSuchRevision:
        tip_revno = 0
        total = 0

    for revid, _, seq, _ in revs:

        if marks.is_marked(revid):
            continue

        rev = repo.get_revision(revid)
        revno = seq[0]

        parents = rev.parent_ids
        time = rev.timestamp
        tz = rev.timezone
        committer = rev.committer.encode('utf-8')
        committer = "%s %u %s" % (fixup_user(committer), time, gittz(tz))
        authors = rev.get_apparent_authors()
        if authors:
            author = authors[0].encode('utf-8')
            author = "%s %u %s" % (fixup_user(author), time, gittz(tz))
        else:
            author = committer
        msg = rev.message.encode('utf-8')

        msg += '\n'

        if len(parents) == 0:
            parent = bzrlib.revision.NULL_REVISION
        else:
            parent = parents[0]

        cur_tree = repo.revision_tree(revid)
        prev = repo.revision_tree(parent)
        modified, removed = get_filechanges(cur_tree, prev)

        modified_final = export_files(cur_tree, modified)

        if len(parents) == 0:
            print 'reset %s' % ref

        print "commit %s" % ref
        print "mark :%d" % (marks.get_mark(revid))
        print "author %s" % (author)
        print "committer %s" % (committer)
        print "data %d" % (len(msg))
        print msg

        for i, p in enumerate(parents):
            try:
                m = rev_to_mark(p)
            except KeyError:
                # ghost?
                continue
            if i == 0:
                print "from :%s" % m
            else:
                print "merge :%s" % m

        for f in removed:
            print "D %s" % (f,)
        for f in modified_final:
            print "M %s :%u %s" % f
        print

        if len(seq) > 1:
            # let's skip branch revisions from the progress report
            continue

        progress = (revno - tip_revno)
        if (progress % 100 == 0):
            if total:
                print "progress revision %d '%s' (%d/%d)" % (revno, name, progress, total)
            else:
                print "progress revision %d '%s' (%d)" % (revno, name, progress)

    branch.unlock()

    revid = branch.last_revision()

    # make sure the ref is updated
    print "reset %s" % ref
    print "from :%u" % rev_to_mark(revid)
    print

    marks.set_tip(name, revid)

def export_tag(repo, name):
    ref = '%s/tags/%s' % (prefix, name)
    print "reset %s" % ref
    print "from :%u" % rev_to_mark(tags[name])
    print

def do_import(parser):
    repo = parser.repo
    path = os.path.join(dirname, 'marks-git')

    print "feature done"
    if os.path.exists(path):
        print "feature import-marks=%s" % path
    print "feature export-marks=%s" % path
    print "feature force"
    sys.stdout.flush()

    while parser.check('import'):
        ref = parser[1]
        if ref.startswith('refs/heads/'):
            name = ref[len('refs/heads/'):]
            export_branch(repo, name)
        if ref.startswith('refs/tags/'):
            name = ref[len('refs/tags/'):]
            export_tag(repo, name)
        parser.next()

    print 'done'

    sys.stdout.flush()

def parse_blob(parser):
    parser.next()
    mark = parser.get_mark()
    parser.next()
    data = parser.get_data()
    blob_marks[mark] = data
    parser.next()

class CustomTree():

    def __init__(self, branch, revid, parents, files):
        self.updates = {}
        self.branch = branch

        def copy_tree(revid):
            files = files_cache[revid] = {}
            branch.lock_read()
            tree = branch.repository.revision_tree(revid)
            try:
                for path, entry in tree.iter_entries_by_dir():
                    files[path] = [entry.file_id, None]
            finally:
                branch.unlock()
            return files

        if len(parents) == 0:
            self.base_id = bzrlib.revision.NULL_REVISION
            self.base_files = {}
        else:
            self.base_id = parents[0]
            self.base_files = files_cache.get(self.base_id, None)
            if not self.base_files:
                self.base_files = copy_tree(self.base_id)

        self.files = files_cache[revid] = self.base_files.copy()
        self.rev_files = {}

        for path, data in self.files.iteritems():
            fid, mark = data
            self.rev_files[fid] = [path, mark]

        for path, f in files.iteritems():
            fid, mark = self.files.get(path, [None, None])
            if not fid:
                fid = bzrlib.generate_ids.gen_file_id(path)
            f['path'] = path
            self.rev_files[fid] = [path, mark]
            self.updates[fid] = f

    def last_revision(self):
        return self.base_id

    def iter_changes(self):
        changes = []

        def get_parent(dirname, basename):
            parent_fid, mark = self.base_files.get(dirname, [None, None])
            if parent_fid:
                return parent_fid
            parent_fid, mark = self.files.get(dirname, [None, None])
            if parent_fid:
                return parent_fid
            if basename == '':
                return None
            fid = bzrlib.generate_ids.gen_file_id(path)
            add_entry(fid, dirname, 'directory')
            return fid

        def add_entry(fid, path, kind, mode=None):
            dirname, basename = os.path.split(path)
            parent_fid = get_parent(dirname, basename)

            executable = False
            if mode == '100755':
                executable = True
            elif mode == '120000':
                kind = 'symlink'

            change = (fid,
                    (None, path),
                    True,
                    (False, True),
                    (None, parent_fid),
                    (None, basename),
                    (None, kind),
                    (None, executable))
            self.files[path] = [change[0], None]
            changes.append(change)

        def update_entry(fid, path, kind, mode=None):
            dirname, basename = os.path.split(path)
            parent_fid = get_parent(dirname, basename)

            executable = False
            if mode == '100755':
                executable = True
            elif mode == '120000':
                kind = 'symlink'

            change = (fid,
                    (path, path),
                    True,
                    (True, True),
                    (None, parent_fid),
                    (None, basename),
                    (None, kind),
                    (None, executable))
            self.files[path] = [change[0], None]
            changes.append(change)

        def remove_entry(fid, path, kind):
            dirname, basename = os.path.split(path)
            parent_fid = get_parent(dirname, basename)
            change = (fid,
                    (path, None),
                    True,
                    (True, False),
                    (parent_fid, None),
                    (None, None),
                    (None, None),
                    (None, None))
            del self.files[path]
            changes.append(change)

        for fid, f in self.updates.iteritems():
            path = f['path']

            if 'deleted' in f:
                remove_entry(fid, path, 'file')
                continue

            if path in self.base_files:
                update_entry(fid, path, 'file', f['mode'])
            else:
                add_entry(fid, path, 'file', f['mode'])

            self.files[path][1] = f['mark']
            self.rev_files[fid][1] = f['mark']

        return changes

    def get_content(self, file_id):
        path, mark = self.rev_files[file_id]
        if mark:
            return blob_marks[mark]

        # last resort
        tree = self.branch.repository.revision_tree(self.base_id)
        return tree.get_file_text(file_id)

    def get_file_with_stat(self, file_id, path=None):
        content = self.get_content(file_id)
        return (StringIO.StringIO(content), None)

    def get_symlink_target(self, file_id):
        return self.get_content(file_id)

    def id2path(self, file_id):
        path, mark = self.rev_files[file_id]
        return path

def c_style_unescape(string):
    if string[0] == string[-1] == '"':
        return string.decode('string-escape')[1:-1]
    return string

def parse_commit(parser):
    parents = []

    ref = parser[1]
    parser.next()

    if ref.startswith('refs/heads/'):
        name = ref[len('refs/heads/'):]
        branch = get_remote_branch(name)
    else:
        die('unknown ref')

    commit_mark = parser.get_mark()
    parser.next()
    author = parser.get_author()
    parser.next()
    committer = parser.get_author()
    parser.next()
    data = parser.get_data()
    parser.next()
    if parser.check('from'):
        parents.append(parser.get_mark())
        parser.next()
    while parser.check('merge'):
        parents.append(parser.get_mark())
        parser.next()

    # fast-export adds an extra newline
    if data[-1] == '\n':
        data = data[:-1]

    files = {}

    for line in parser:
        if parser.check('M'):
            t, m, mark_ref, path = line.split(' ', 3)
            mark = int(mark_ref[1:])
            f = { 'mode' : m, 'mark' : mark }
        elif parser.check('D'):
            t, path = line.split(' ', 1)
            f = { 'deleted' : True }
        else:
            die('Unknown file command: %s' % line)
        path = c_style_unescape(path).decode('utf-8')
        files[path] = f

    committer, date, tz = committer
    parents = [mark_to_rev(p) for p in parents]
    revid = bzrlib.generate_ids.gen_revision_id(committer, date)
    props = {}
    props['branch-nick'] = branch.nick

    mtree = CustomTree(branch, revid, parents, files)
    changes = mtree.iter_changes()

    branch.lock_write()
    try:
        builder = branch.get_commit_builder(parents, None, date, tz, committer, props, revid)
        try:
            list(builder.record_iter_changes(mtree, mtree.last_revision(), changes))
            builder.finish_inventory()
            builder.commit(data.decode('utf-8', 'replace'))
        except Exception, e:
            builder.abort()
            raise
    finally:
        branch.unlock()

    parsed_refs[ref] = revid
    marks.new_mark(revid, commit_mark)

def parse_reset(parser):
    ref = parser[1]
    parser.next()

    # ugh
    if parser.check('commit'):
        parse_commit(parser)
        return
    if not parser.check('from'):
        return
    from_mark = parser.get_mark()
    parser.next()

    parsed_refs[ref] = mark_to_rev(from_mark)

def do_export(parser):
    parser.next()

    for line in parser.each_block('done'):
        if parser.check('blob'):
            parse_blob(parser)
        elif parser.check('commit'):
            parse_commit(parser)
        elif parser.check('reset'):
            parse_reset(parser)
        elif parser.check('tag'):
            pass
        elif parser.check('feature'):
            pass
        else:
            die('unhandled export command: %s' % line)

    for ref, revid in parsed_refs.iteritems():
        if ref.startswith('refs/heads/'):
            name = ref[len('refs/heads/'):]
            branch = get_remote_branch(name)
            branch.generate_revision_history(revid, marks.get_tip(name))

            if name in peers:
                peer = bzrlib.branch.Branch.open(peers[name],
                                                 possible_transports=transports)
                try:
                    peer.bzrdir.push_branch(branch, revision_id=revid,
                                            overwrite=force)
                except bzrlib.errors.DivergedBranches:
                    print "error %s non-fast forward" % ref
                    continue

            try:
                wt = branch.bzrdir.open_workingtree()
                wt.update()
            except bzrlib.errors.NoWorkingTree:
                pass
        elif ref.startswith('refs/tags/'):
            # TODO: implement tag push
            print "error %s pushing tags not supported" % ref
            continue
        else:
            # transport-helper/fast-export bugs
            continue

        print "ok %s" % ref

    print

def do_capabilities(parser):
    print "import"
    print "export"
    print "refspec refs/heads/*:%s/heads/*" % prefix
    print "refspec refs/tags/*:%s/tags/*" % prefix

    path = os.path.join(dirname, 'marks-git')

    if os.path.exists(path):
        print "*import-marks %s" % path
    print "*export-marks %s" % path

    print "option"
    print

class InvalidOptionValue(Exception):
    pass

def get_bool_option(val):
    if val == 'true':
        return True
    elif val == 'false':
        return False
    else:
        raise InvalidOptionValue()

def do_option(parser):
    global force
    opt, val = parser[1:3]
    try:
        if opt == 'force':
            force = get_bool_option(val)
            print 'ok'
        else:
            print 'unsupported'
    except InvalidOptionValue:
        print "error '%s' is not a valid value for option '%s'" % (val, opt)

def ref_is_valid(name):
    return not True in [c in name for c in '~^: \\']

def do_list(parser):
    master_branch = None

    for name in branches:
        if not master_branch:
            master_branch = name
        print "? refs/heads/%s" % name

    branch = get_remote_branch(master_branch)
    branch.lock_read()
    for tag, revid in branch.tags.get_tag_dict().items():
        try:
            branch.revision_id_to_dotted_revno(revid)
        except bzrlib.errors.NoSuchRevision:
            continue
        if not ref_is_valid(tag):
            continue
        print "? refs/tags/%s" % tag
        tags[tag] = revid
    branch.unlock()

    print "@refs/heads/%s HEAD" % master_branch
    print

def clone(path, remote_branch):
    try:
        bdir = bzrlib.bzrdir.BzrDir.create(path, possible_transports=transports)
    except bzrlib.errors.AlreadyControlDirError:
        bdir = bzrlib.bzrdir.BzrDir.open(path, possible_transports=transports)
    repo = bdir.find_repository()
    repo.fetch(remote_branch.repository)
    return remote_branch.sprout(bdir, repository=repo)

def get_remote_branch(name):
    remote_branch = bzrlib.branch.Branch.open(branches[name],
                                              possible_transports=transports)
    if isinstance(remote_branch.user_transport, bzrlib.transport.local.LocalTransport):
        return remote_branch

    branch_path = os.path.join(dirname, 'clone', name)

    try:
        branch = bzrlib.branch.Branch.open(branch_path,
                                           possible_transports=transports)
    except bzrlib.errors.NotBranchError:
        # clone
        branch = clone(branch_path, remote_branch)
    else:
        # pull
        try:
            branch.pull(remote_branch, overwrite=True)
        except bzrlib.errors.DivergedBranches:
            # use remote branch for now
            return remote_branch

    return branch

def find_branches(repo):
    transport = repo.bzrdir.root_transport

    for fn in transport.iter_files_recursive():
        if not fn.endswith('.bzr/branch-format'):
            continue

        name = subdir = fn[:-len('/.bzr/branch-format')]
        name = name if name != '' else 'master'
        name = name.replace('/', '+')

        try:
            cur = transport.clone(subdir)
            branch = bzrlib.branch.Branch.open_from_transport(cur)
        except bzrlib.errors.NotBranchError:
            continue
        else:
            yield name, branch.base

def get_repo(url, alias):
    normal_url = bzrlib.urlutils.normalize_url(url)
    origin = bzrlib.bzrdir.BzrDir.open(url, possible_transports=transports)
    is_local = isinstance(origin.transport, bzrlib.transport.local.LocalTransport)

    shared_path = os.path.join(gitdir, 'bzr')
    try:
        shared_dir = bzrlib.bzrdir.BzrDir.open(shared_path,
                                               possible_transports=transports)
    except bzrlib.errors.NotBranchError:
        shared_dir = bzrlib.bzrdir.BzrDir.create(shared_path,
                                                 possible_transports=transports)
    try:
        shared_repo = shared_dir.open_repository()
    except bzrlib.errors.NoRepositoryPresent:
        shared_repo = shared_dir.create_repository(shared=True)

    if not is_local:
        clone_path = os.path.join(dirname, 'clone')
        if not os.path.exists(clone_path):
            os.mkdir(clone_path)
        else:
            # check and remove old organization
            try:
                bdir = bzrlib.bzrdir.BzrDir.open(clone_path,
                                                 possible_transports=transports)
                bdir.destroy_repository()
            except bzrlib.errors.NotBranchError:
                pass
            except bzrlib.errors.NoRepositoryPresent:
                pass

    wanted = get_config('remote.%s.bzr-branches' % alias).rstrip().split(', ')
    # stupid python
    wanted = [e for e in wanted if e]
    if not wanted:
        wanted = get_config('remote-bzr.branches').rstrip().split(', ')
        # stupid python
        wanted = [e for e in wanted if e]

    if not wanted:
        try:
            repo = origin.open_repository()
            if not repo.user_transport.listable():
                # this repository is not usable for us
                raise bzrlib.errors.NoRepositoryPresent(repo.bzrdir)
        except bzrlib.errors.NoRepositoryPresent:
            wanted = ['master']

    if wanted:
        def list_wanted(url, wanted):
            for name in wanted:
                subdir = name if name != 'master' else ''
                yield name, bzrlib.urlutils.join(url, subdir)

        branch_list = list_wanted(url, wanted)
    else:
        branch_list = find_branches(repo)

    for name, url in branch_list:
        if not is_local:
            peers[name] = url
        branches[name] = url

    return origin

def fix_path(alias, orig_url):
    url = urlparse.urlparse(orig_url, 'file')
    if url.scheme != 'file' or os.path.isabs(url.path):
        return
    abs_url = urlparse.urljoin("%s/" % os.getcwd(), orig_url)
    cmd = ['git', 'config', 'remote.%s.url' % alias, "bzr::%s" % abs_url]
    subprocess.call(cmd)

def main(args):
    global marks, prefix, gitdir, dirname
    global tags, filenodes
    global blob_marks
    global parsed_refs
    global files_cache
    global is_tmp
    global branches, peers
    global transports
    global force

    marks = None
    is_tmp = False
    gitdir = os.environ.get('GIT_DIR', None)

    if len(args) < 3:
        die('Not enough arguments.')

    if not gitdir:
        die('GIT_DIR not set')

    alias = args[1]
    url = args[2]

    tags = {}
    filenodes = {}
    blob_marks = {}
    parsed_refs = {}
    files_cache = {}
    branches = {}
    peers = {}
    transports = []
    force = False

    if alias[5:] == url:
        is_tmp = True
        alias = hashlib.sha1(alias).hexdigest()

    prefix = 'refs/bzr/%s' % alias
    dirname = os.path.join(gitdir, 'bzr', alias)

    if not is_tmp:
        fix_path(alias, url)

    if not os.path.exists(dirname):
        os.makedirs(dirname)

    if hasattr(bzrlib.ui.ui_factory, 'be_quiet'):
        bzrlib.ui.ui_factory.be_quiet(True)

    repo = get_repo(url, alias)

    marks_path = os.path.join(dirname, 'marks-int')
    marks = Marks(marks_path)

    parser = Parser(repo)
    for line in parser:
        if parser.check('capabilities'):
            do_capabilities(parser)
        elif parser.check('list'):
            do_list(parser)
        elif parser.check('import'):
            do_import(parser)
        elif parser.check('export'):
            do_export(parser)
        elif parser.check('option'):
            do_option(parser)
        else:
            die('unhandled command: %s' % line)
        sys.stdout.flush()

def bye():
    if not marks:
        return
    if not is_tmp:
        marks.store()
    else:
        shutil.rmtree(dirname)

atexit.register(bye)
sys.exit(main(sys.argv))
=======
sys.stderr.write('''WARNING:
WARNING: You can pick a directory on your $PATH and download it, e.g.:
WARNING:   $ wget -O $HOME/bin/git-remote-bzr \\
WARNING:     https://raw.github.com/felipec/git-remote-bzr/master/git-remote-bzr
WARNING:   $ chmod +x $HOME/bin/git-remote-bzr
''')
>>>>>>> 8ced8e40
<|MERGE_RESOLUTION|>--- conflicted
+++ resolved
@@ -5,954 +5,9 @@
 sys.stderr.write('WARNING: git-remote-bzr is now maintained independently.\n')
 sys.stderr.write('WARNING: For more information visit https://github.com/felipec/git-remote-bzr\n')
 
-<<<<<<< HEAD
-sys.stderr.write('''WARNING: You can pick a directory on your $PATH and download it, e.g.:
-WARNING:   $ wget -O $HOME/bin/git-remote-bzr \\
-WARNING:     https://raw.github.com/felipec/git-remote-bzr/master/git-remote-bzr
-WARNING:   $ chmod +x $HOME/bin/git-remote-bzr
-''')
-
-NAME_RE = re.compile('^([^<>]+)')
-AUTHOR_RE = re.compile('^([^<>]+?)? ?[<>]([^<>]*)(?:$|>)')
-EMAIL_RE = re.compile(r'([^ \t<>]+@[^ \t<>]+)')
-RAW_AUTHOR_RE = re.compile('^(\w+) (.+)? <(.*)> (\d+) ([+-]\d+)')
-
-def die(msg, *args):
-    sys.stderr.write('ERROR: %s\n' % (msg % args))
-    sys.exit(1)
-
-def warn(msg, *args):
-    sys.stderr.write('WARNING: %s\n' % (msg % args))
-
-def gittz(tz):
-    return '%+03d%02d' % (tz / 3600, tz % 3600 / 60)
-
-def get_config(config):
-    cmd = ['git', 'config', '--get', config]
-    process = subprocess.Popen(cmd, stdout=subprocess.PIPE)
-    output, _ = process.communicate()
-    return output
-
-class Marks:
-
-    def __init__(self, path):
-        self.path = path
-        self.tips = {}
-        self.marks = {}
-        self.rev_marks = {}
-        self.last_mark = 0
-        self.load()
-
-    def load(self):
-        if not os.path.exists(self.path):
-            return
-
-        tmp = json.load(open(self.path))
-        self.tips = tmp['tips']
-        self.marks = tmp['marks']
-        self.last_mark = tmp['last-mark']
-
-        for rev, mark in self.marks.iteritems():
-            self.rev_marks[mark] = rev
-
-    def dict(self):
-        return { 'tips': self.tips, 'marks': self.marks, 'last-mark' : self.last_mark }
-
-    def store(self):
-        json.dump(self.dict(), open(self.path, 'w'))
-
-    def __str__(self):
-        return str(self.dict())
-
-    def from_rev(self, rev):
-        return self.marks[rev]
-
-    def to_rev(self, mark):
-        return str(self.rev_marks[mark])
-
-    def next_mark(self):
-        self.last_mark += 1
-        return self.last_mark
-
-    def get_mark(self, rev):
-        self.last_mark += 1
-        self.marks[rev] = self.last_mark
-        return self.last_mark
-
-    def is_marked(self, rev):
-        return rev in self.marks
-
-    def new_mark(self, rev, mark):
-        self.marks[rev] = mark
-        self.rev_marks[mark] = rev
-        self.last_mark = mark
-
-    def get_tip(self, branch):
-        try:
-            return str(self.tips[branch])
-        except KeyError:
-            return None
-
-    def set_tip(self, branch, tip):
-        self.tips[branch] = tip
-
-class Parser:
-
-    def __init__(self, repo):
-        self.repo = repo
-        self.line = self.get_line()
-
-    def get_line(self):
-        return sys.stdin.readline().strip()
-
-    def __getitem__(self, i):
-        return self.line.split()[i]
-
-    def check(self, word):
-        return self.line.startswith(word)
-
-    def each_block(self, separator):
-        while self.line != separator:
-            yield self.line
-            self.line = self.get_line()
-
-    def __iter__(self):
-        return self.each_block('')
-
-    def next(self):
-        self.line = self.get_line()
-        if self.line == 'done':
-            self.line = None
-
-    def get_mark(self):
-        i = self.line.index(':') + 1
-        return int(self.line[i:])
-
-    def get_data(self):
-        if not self.check('data'):
-            return None
-        i = self.line.index(' ') + 1
-        size = int(self.line[i:])
-        return sys.stdin.read(size)
-
-    def get_author(self):
-        m = RAW_AUTHOR_RE.match(self.line)
-        if not m:
-            return None
-        _, name, email, date, tz = m.groups()
-        name = name.decode('utf-8')
-        committer = '%s <%s>' % (name, email)
-        tz = int(tz)
-        tz = ((tz / 100) * 3600) + ((tz % 100) * 60)
-        return (committer, int(date), tz)
-
-def rev_to_mark(rev):
-    return marks.from_rev(rev)
-
-def mark_to_rev(mark):
-    return marks.to_rev(mark)
-
-def fixup_user(user):
-    name = mail = None
-    user = user.replace('"', '')
-    m = AUTHOR_RE.match(user)
-    if m:
-        name = m.group(1)
-        mail = m.group(2).strip()
-    else:
-        m = EMAIL_RE.match(user)
-        if m:
-            mail = m.group(1)
-        else:
-            m = NAME_RE.match(user)
-            if m:
-                name = m.group(1).strip()
-
-    if not name:
-        name = 'unknown'
-    if not mail:
-        mail = 'Unknown'
-
-    return '%s <%s>' % (name, mail)
-
-def get_filechanges(cur, prev):
-    modified = {}
-    removed = {}
-
-    changes = cur.changes_from(prev)
-
-    def u(s):
-        return s.encode('utf-8')
-
-    for path, fid, kind in changes.added:
-        modified[u(path)] = fid
-    for path, fid, kind in changes.removed:
-        removed[u(path)] = None
-    for path, fid, kind, mod, _ in changes.modified:
-        modified[u(path)] = fid
-    for oldpath, newpath, fid, kind, mod, _ in changes.renamed:
-        removed[u(oldpath)] = None
-        if kind == 'directory':
-            lst = cur.list_files(from_dir=newpath, recursive=True)
-            for path, file_class, kind, fid, entry in lst:
-                if kind != 'directory':
-                    modified[u(newpath + '/' + path)] = fid
-        else:
-            modified[u(newpath)] = fid
-
-    return modified, removed
-
-def export_files(tree, files):
-    final = []
-    for path, fid in files.iteritems():
-        kind = tree.kind(fid)
-
-        h = tree.get_file_sha1(fid)
-
-        if kind == 'symlink':
-            d = tree.get_symlink_target(fid)
-            mode = '120000'
-        elif kind == 'file':
-
-            if tree.is_executable(fid):
-                mode = '100755'
-            else:
-                mode = '100644'
-
-            # is the blob already exported?
-            if h in filenodes:
-                mark = filenodes[h]
-                final.append((mode, mark, path))
-                continue
-
-            d = tree.get_file_text(fid)
-        elif kind == 'directory':
-            continue
-        else:
-            die("Unhandled kind '%s' for path '%s'" % (kind, path))
-
-        mark = marks.next_mark()
-        filenodes[h] = mark
-
-        print "blob"
-        print "mark :%u" % mark
-        print "data %d" % len(d)
-        print d
-
-        final.append((mode, mark, path))
-
-    return final
-
-def export_branch(repo, name):
-    ref = '%s/heads/%s' % (prefix, name)
-    tip = marks.get_tip(name)
-
-    branch = get_remote_branch(name)
-    repo = branch.repository
-
-    branch.lock_read()
-    revs = branch.iter_merge_sorted_revisions(None, tip, 'exclude', 'forward')
-    try:
-        tip_revno = branch.revision_id_to_revno(tip)
-        last_revno, _ = branch.last_revision_info()
-        total = last_revno - tip_revno
-    except bzrlib.errors.NoSuchRevision:
-        tip_revno = 0
-        total = 0
-
-    for revid, _, seq, _ in revs:
-
-        if marks.is_marked(revid):
-            continue
-
-        rev = repo.get_revision(revid)
-        revno = seq[0]
-
-        parents = rev.parent_ids
-        time = rev.timestamp
-        tz = rev.timezone
-        committer = rev.committer.encode('utf-8')
-        committer = "%s %u %s" % (fixup_user(committer), time, gittz(tz))
-        authors = rev.get_apparent_authors()
-        if authors:
-            author = authors[0].encode('utf-8')
-            author = "%s %u %s" % (fixup_user(author), time, gittz(tz))
-        else:
-            author = committer
-        msg = rev.message.encode('utf-8')
-
-        msg += '\n'
-
-        if len(parents) == 0:
-            parent = bzrlib.revision.NULL_REVISION
-        else:
-            parent = parents[0]
-
-        cur_tree = repo.revision_tree(revid)
-        prev = repo.revision_tree(parent)
-        modified, removed = get_filechanges(cur_tree, prev)
-
-        modified_final = export_files(cur_tree, modified)
-
-        if len(parents) == 0:
-            print 'reset %s' % ref
-
-        print "commit %s" % ref
-        print "mark :%d" % (marks.get_mark(revid))
-        print "author %s" % (author)
-        print "committer %s" % (committer)
-        print "data %d" % (len(msg))
-        print msg
-
-        for i, p in enumerate(parents):
-            try:
-                m = rev_to_mark(p)
-            except KeyError:
-                # ghost?
-                continue
-            if i == 0:
-                print "from :%s" % m
-            else:
-                print "merge :%s" % m
-
-        for f in removed:
-            print "D %s" % (f,)
-        for f in modified_final:
-            print "M %s :%u %s" % f
-        print
-
-        if len(seq) > 1:
-            # let's skip branch revisions from the progress report
-            continue
-
-        progress = (revno - tip_revno)
-        if (progress % 100 == 0):
-            if total:
-                print "progress revision %d '%s' (%d/%d)" % (revno, name, progress, total)
-            else:
-                print "progress revision %d '%s' (%d)" % (revno, name, progress)
-
-    branch.unlock()
-
-    revid = branch.last_revision()
-
-    # make sure the ref is updated
-    print "reset %s" % ref
-    print "from :%u" % rev_to_mark(revid)
-    print
-
-    marks.set_tip(name, revid)
-
-def export_tag(repo, name):
-    ref = '%s/tags/%s' % (prefix, name)
-    print "reset %s" % ref
-    print "from :%u" % rev_to_mark(tags[name])
-    print
-
-def do_import(parser):
-    repo = parser.repo
-    path = os.path.join(dirname, 'marks-git')
-
-    print "feature done"
-    if os.path.exists(path):
-        print "feature import-marks=%s" % path
-    print "feature export-marks=%s" % path
-    print "feature force"
-    sys.stdout.flush()
-
-    while parser.check('import'):
-        ref = parser[1]
-        if ref.startswith('refs/heads/'):
-            name = ref[len('refs/heads/'):]
-            export_branch(repo, name)
-        if ref.startswith('refs/tags/'):
-            name = ref[len('refs/tags/'):]
-            export_tag(repo, name)
-        parser.next()
-
-    print 'done'
-
-    sys.stdout.flush()
-
-def parse_blob(parser):
-    parser.next()
-    mark = parser.get_mark()
-    parser.next()
-    data = parser.get_data()
-    blob_marks[mark] = data
-    parser.next()
-
-class CustomTree():
-
-    def __init__(self, branch, revid, parents, files):
-        self.updates = {}
-        self.branch = branch
-
-        def copy_tree(revid):
-            files = files_cache[revid] = {}
-            branch.lock_read()
-            tree = branch.repository.revision_tree(revid)
-            try:
-                for path, entry in tree.iter_entries_by_dir():
-                    files[path] = [entry.file_id, None]
-            finally:
-                branch.unlock()
-            return files
-
-        if len(parents) == 0:
-            self.base_id = bzrlib.revision.NULL_REVISION
-            self.base_files = {}
-        else:
-            self.base_id = parents[0]
-            self.base_files = files_cache.get(self.base_id, None)
-            if not self.base_files:
-                self.base_files = copy_tree(self.base_id)
-
-        self.files = files_cache[revid] = self.base_files.copy()
-        self.rev_files = {}
-
-        for path, data in self.files.iteritems():
-            fid, mark = data
-            self.rev_files[fid] = [path, mark]
-
-        for path, f in files.iteritems():
-            fid, mark = self.files.get(path, [None, None])
-            if not fid:
-                fid = bzrlib.generate_ids.gen_file_id(path)
-            f['path'] = path
-            self.rev_files[fid] = [path, mark]
-            self.updates[fid] = f
-
-    def last_revision(self):
-        return self.base_id
-
-    def iter_changes(self):
-        changes = []
-
-        def get_parent(dirname, basename):
-            parent_fid, mark = self.base_files.get(dirname, [None, None])
-            if parent_fid:
-                return parent_fid
-            parent_fid, mark = self.files.get(dirname, [None, None])
-            if parent_fid:
-                return parent_fid
-            if basename == '':
-                return None
-            fid = bzrlib.generate_ids.gen_file_id(path)
-            add_entry(fid, dirname, 'directory')
-            return fid
-
-        def add_entry(fid, path, kind, mode=None):
-            dirname, basename = os.path.split(path)
-            parent_fid = get_parent(dirname, basename)
-
-            executable = False
-            if mode == '100755':
-                executable = True
-            elif mode == '120000':
-                kind = 'symlink'
-
-            change = (fid,
-                    (None, path),
-                    True,
-                    (False, True),
-                    (None, parent_fid),
-                    (None, basename),
-                    (None, kind),
-                    (None, executable))
-            self.files[path] = [change[0], None]
-            changes.append(change)
-
-        def update_entry(fid, path, kind, mode=None):
-            dirname, basename = os.path.split(path)
-            parent_fid = get_parent(dirname, basename)
-
-            executable = False
-            if mode == '100755':
-                executable = True
-            elif mode == '120000':
-                kind = 'symlink'
-
-            change = (fid,
-                    (path, path),
-                    True,
-                    (True, True),
-                    (None, parent_fid),
-                    (None, basename),
-                    (None, kind),
-                    (None, executable))
-            self.files[path] = [change[0], None]
-            changes.append(change)
-
-        def remove_entry(fid, path, kind):
-            dirname, basename = os.path.split(path)
-            parent_fid = get_parent(dirname, basename)
-            change = (fid,
-                    (path, None),
-                    True,
-                    (True, False),
-                    (parent_fid, None),
-                    (None, None),
-                    (None, None),
-                    (None, None))
-            del self.files[path]
-            changes.append(change)
-
-        for fid, f in self.updates.iteritems():
-            path = f['path']
-
-            if 'deleted' in f:
-                remove_entry(fid, path, 'file')
-                continue
-
-            if path in self.base_files:
-                update_entry(fid, path, 'file', f['mode'])
-            else:
-                add_entry(fid, path, 'file', f['mode'])
-
-            self.files[path][1] = f['mark']
-            self.rev_files[fid][1] = f['mark']
-
-        return changes
-
-    def get_content(self, file_id):
-        path, mark = self.rev_files[file_id]
-        if mark:
-            return blob_marks[mark]
-
-        # last resort
-        tree = self.branch.repository.revision_tree(self.base_id)
-        return tree.get_file_text(file_id)
-
-    def get_file_with_stat(self, file_id, path=None):
-        content = self.get_content(file_id)
-        return (StringIO.StringIO(content), None)
-
-    def get_symlink_target(self, file_id):
-        return self.get_content(file_id)
-
-    def id2path(self, file_id):
-        path, mark = self.rev_files[file_id]
-        return path
-
-def c_style_unescape(string):
-    if string[0] == string[-1] == '"':
-        return string.decode('string-escape')[1:-1]
-    return string
-
-def parse_commit(parser):
-    parents = []
-
-    ref = parser[1]
-    parser.next()
-
-    if ref.startswith('refs/heads/'):
-        name = ref[len('refs/heads/'):]
-        branch = get_remote_branch(name)
-    else:
-        die('unknown ref')
-
-    commit_mark = parser.get_mark()
-    parser.next()
-    author = parser.get_author()
-    parser.next()
-    committer = parser.get_author()
-    parser.next()
-    data = parser.get_data()
-    parser.next()
-    if parser.check('from'):
-        parents.append(parser.get_mark())
-        parser.next()
-    while parser.check('merge'):
-        parents.append(parser.get_mark())
-        parser.next()
-
-    # fast-export adds an extra newline
-    if data[-1] == '\n':
-        data = data[:-1]
-
-    files = {}
-
-    for line in parser:
-        if parser.check('M'):
-            t, m, mark_ref, path = line.split(' ', 3)
-            mark = int(mark_ref[1:])
-            f = { 'mode' : m, 'mark' : mark }
-        elif parser.check('D'):
-            t, path = line.split(' ', 1)
-            f = { 'deleted' : True }
-        else:
-            die('Unknown file command: %s' % line)
-        path = c_style_unescape(path).decode('utf-8')
-        files[path] = f
-
-    committer, date, tz = committer
-    parents = [mark_to_rev(p) for p in parents]
-    revid = bzrlib.generate_ids.gen_revision_id(committer, date)
-    props = {}
-    props['branch-nick'] = branch.nick
-
-    mtree = CustomTree(branch, revid, parents, files)
-    changes = mtree.iter_changes()
-
-    branch.lock_write()
-    try:
-        builder = branch.get_commit_builder(parents, None, date, tz, committer, props, revid)
-        try:
-            list(builder.record_iter_changes(mtree, mtree.last_revision(), changes))
-            builder.finish_inventory()
-            builder.commit(data.decode('utf-8', 'replace'))
-        except Exception, e:
-            builder.abort()
-            raise
-    finally:
-        branch.unlock()
-
-    parsed_refs[ref] = revid
-    marks.new_mark(revid, commit_mark)
-
-def parse_reset(parser):
-    ref = parser[1]
-    parser.next()
-
-    # ugh
-    if parser.check('commit'):
-        parse_commit(parser)
-        return
-    if not parser.check('from'):
-        return
-    from_mark = parser.get_mark()
-    parser.next()
-
-    parsed_refs[ref] = mark_to_rev(from_mark)
-
-def do_export(parser):
-    parser.next()
-
-    for line in parser.each_block('done'):
-        if parser.check('blob'):
-            parse_blob(parser)
-        elif parser.check('commit'):
-            parse_commit(parser)
-        elif parser.check('reset'):
-            parse_reset(parser)
-        elif parser.check('tag'):
-            pass
-        elif parser.check('feature'):
-            pass
-        else:
-            die('unhandled export command: %s' % line)
-
-    for ref, revid in parsed_refs.iteritems():
-        if ref.startswith('refs/heads/'):
-            name = ref[len('refs/heads/'):]
-            branch = get_remote_branch(name)
-            branch.generate_revision_history(revid, marks.get_tip(name))
-
-            if name in peers:
-                peer = bzrlib.branch.Branch.open(peers[name],
-                                                 possible_transports=transports)
-                try:
-                    peer.bzrdir.push_branch(branch, revision_id=revid,
-                                            overwrite=force)
-                except bzrlib.errors.DivergedBranches:
-                    print "error %s non-fast forward" % ref
-                    continue
-
-            try:
-                wt = branch.bzrdir.open_workingtree()
-                wt.update()
-            except bzrlib.errors.NoWorkingTree:
-                pass
-        elif ref.startswith('refs/tags/'):
-            # TODO: implement tag push
-            print "error %s pushing tags not supported" % ref
-            continue
-        else:
-            # transport-helper/fast-export bugs
-            continue
-
-        print "ok %s" % ref
-
-    print
-
-def do_capabilities(parser):
-    print "import"
-    print "export"
-    print "refspec refs/heads/*:%s/heads/*" % prefix
-    print "refspec refs/tags/*:%s/tags/*" % prefix
-
-    path = os.path.join(dirname, 'marks-git')
-
-    if os.path.exists(path):
-        print "*import-marks %s" % path
-    print "*export-marks %s" % path
-
-    print "option"
-    print
-
-class InvalidOptionValue(Exception):
-    pass
-
-def get_bool_option(val):
-    if val == 'true':
-        return True
-    elif val == 'false':
-        return False
-    else:
-        raise InvalidOptionValue()
-
-def do_option(parser):
-    global force
-    opt, val = parser[1:3]
-    try:
-        if opt == 'force':
-            force = get_bool_option(val)
-            print 'ok'
-        else:
-            print 'unsupported'
-    except InvalidOptionValue:
-        print "error '%s' is not a valid value for option '%s'" % (val, opt)
-
-def ref_is_valid(name):
-    return not True in [c in name for c in '~^: \\']
-
-def do_list(parser):
-    master_branch = None
-
-    for name in branches:
-        if not master_branch:
-            master_branch = name
-        print "? refs/heads/%s" % name
-
-    branch = get_remote_branch(master_branch)
-    branch.lock_read()
-    for tag, revid in branch.tags.get_tag_dict().items():
-        try:
-            branch.revision_id_to_dotted_revno(revid)
-        except bzrlib.errors.NoSuchRevision:
-            continue
-        if not ref_is_valid(tag):
-            continue
-        print "? refs/tags/%s" % tag
-        tags[tag] = revid
-    branch.unlock()
-
-    print "@refs/heads/%s HEAD" % master_branch
-    print
-
-def clone(path, remote_branch):
-    try:
-        bdir = bzrlib.bzrdir.BzrDir.create(path, possible_transports=transports)
-    except bzrlib.errors.AlreadyControlDirError:
-        bdir = bzrlib.bzrdir.BzrDir.open(path, possible_transports=transports)
-    repo = bdir.find_repository()
-    repo.fetch(remote_branch.repository)
-    return remote_branch.sprout(bdir, repository=repo)
-
-def get_remote_branch(name):
-    remote_branch = bzrlib.branch.Branch.open(branches[name],
-                                              possible_transports=transports)
-    if isinstance(remote_branch.user_transport, bzrlib.transport.local.LocalTransport):
-        return remote_branch
-
-    branch_path = os.path.join(dirname, 'clone', name)
-
-    try:
-        branch = bzrlib.branch.Branch.open(branch_path,
-                                           possible_transports=transports)
-    except bzrlib.errors.NotBranchError:
-        # clone
-        branch = clone(branch_path, remote_branch)
-    else:
-        # pull
-        try:
-            branch.pull(remote_branch, overwrite=True)
-        except bzrlib.errors.DivergedBranches:
-            # use remote branch for now
-            return remote_branch
-
-    return branch
-
-def find_branches(repo):
-    transport = repo.bzrdir.root_transport
-
-    for fn in transport.iter_files_recursive():
-        if not fn.endswith('.bzr/branch-format'):
-            continue
-
-        name = subdir = fn[:-len('/.bzr/branch-format')]
-        name = name if name != '' else 'master'
-        name = name.replace('/', '+')
-
-        try:
-            cur = transport.clone(subdir)
-            branch = bzrlib.branch.Branch.open_from_transport(cur)
-        except bzrlib.errors.NotBranchError:
-            continue
-        else:
-            yield name, branch.base
-
-def get_repo(url, alias):
-    normal_url = bzrlib.urlutils.normalize_url(url)
-    origin = bzrlib.bzrdir.BzrDir.open(url, possible_transports=transports)
-    is_local = isinstance(origin.transport, bzrlib.transport.local.LocalTransport)
-
-    shared_path = os.path.join(gitdir, 'bzr')
-    try:
-        shared_dir = bzrlib.bzrdir.BzrDir.open(shared_path,
-                                               possible_transports=transports)
-    except bzrlib.errors.NotBranchError:
-        shared_dir = bzrlib.bzrdir.BzrDir.create(shared_path,
-                                                 possible_transports=transports)
-    try:
-        shared_repo = shared_dir.open_repository()
-    except bzrlib.errors.NoRepositoryPresent:
-        shared_repo = shared_dir.create_repository(shared=True)
-
-    if not is_local:
-        clone_path = os.path.join(dirname, 'clone')
-        if not os.path.exists(clone_path):
-            os.mkdir(clone_path)
-        else:
-            # check and remove old organization
-            try:
-                bdir = bzrlib.bzrdir.BzrDir.open(clone_path,
-                                                 possible_transports=transports)
-                bdir.destroy_repository()
-            except bzrlib.errors.NotBranchError:
-                pass
-            except bzrlib.errors.NoRepositoryPresent:
-                pass
-
-    wanted = get_config('remote.%s.bzr-branches' % alias).rstrip().split(', ')
-    # stupid python
-    wanted = [e for e in wanted if e]
-    if not wanted:
-        wanted = get_config('remote-bzr.branches').rstrip().split(', ')
-        # stupid python
-        wanted = [e for e in wanted if e]
-
-    if not wanted:
-        try:
-            repo = origin.open_repository()
-            if not repo.user_transport.listable():
-                # this repository is not usable for us
-                raise bzrlib.errors.NoRepositoryPresent(repo.bzrdir)
-        except bzrlib.errors.NoRepositoryPresent:
-            wanted = ['master']
-
-    if wanted:
-        def list_wanted(url, wanted):
-            for name in wanted:
-                subdir = name if name != 'master' else ''
-                yield name, bzrlib.urlutils.join(url, subdir)
-
-        branch_list = list_wanted(url, wanted)
-    else:
-        branch_list = find_branches(repo)
-
-    for name, url in branch_list:
-        if not is_local:
-            peers[name] = url
-        branches[name] = url
-
-    return origin
-
-def fix_path(alias, orig_url):
-    url = urlparse.urlparse(orig_url, 'file')
-    if url.scheme != 'file' or os.path.isabs(url.path):
-        return
-    abs_url = urlparse.urljoin("%s/" % os.getcwd(), orig_url)
-    cmd = ['git', 'config', 'remote.%s.url' % alias, "bzr::%s" % abs_url]
-    subprocess.call(cmd)
-
-def main(args):
-    global marks, prefix, gitdir, dirname
-    global tags, filenodes
-    global blob_marks
-    global parsed_refs
-    global files_cache
-    global is_tmp
-    global branches, peers
-    global transports
-    global force
-
-    marks = None
-    is_tmp = False
-    gitdir = os.environ.get('GIT_DIR', None)
-
-    if len(args) < 3:
-        die('Not enough arguments.')
-
-    if not gitdir:
-        die('GIT_DIR not set')
-
-    alias = args[1]
-    url = args[2]
-
-    tags = {}
-    filenodes = {}
-    blob_marks = {}
-    parsed_refs = {}
-    files_cache = {}
-    branches = {}
-    peers = {}
-    transports = []
-    force = False
-
-    if alias[5:] == url:
-        is_tmp = True
-        alias = hashlib.sha1(alias).hexdigest()
-
-    prefix = 'refs/bzr/%s' % alias
-    dirname = os.path.join(gitdir, 'bzr', alias)
-
-    if not is_tmp:
-        fix_path(alias, url)
-
-    if not os.path.exists(dirname):
-        os.makedirs(dirname)
-
-    if hasattr(bzrlib.ui.ui_factory, 'be_quiet'):
-        bzrlib.ui.ui_factory.be_quiet(True)
-
-    repo = get_repo(url, alias)
-
-    marks_path = os.path.join(dirname, 'marks-int')
-    marks = Marks(marks_path)
-
-    parser = Parser(repo)
-    for line in parser:
-        if parser.check('capabilities'):
-            do_capabilities(parser)
-        elif parser.check('list'):
-            do_list(parser)
-        elif parser.check('import'):
-            do_import(parser)
-        elif parser.check('export'):
-            do_export(parser)
-        elif parser.check('option'):
-            do_option(parser)
-        else:
-            die('unhandled command: %s' % line)
-        sys.stdout.flush()
-
-def bye():
-    if not marks:
-        return
-    if not is_tmp:
-        marks.store()
-    else:
-        shutil.rmtree(dirname)
-
-atexit.register(bye)
-sys.exit(main(sys.argv))
-=======
 sys.stderr.write('''WARNING:
 WARNING: You can pick a directory on your $PATH and download it, e.g.:
 WARNING:   $ wget -O $HOME/bin/git-remote-bzr \\
 WARNING:     https://raw.github.com/felipec/git-remote-bzr/master/git-remote-bzr
 WARNING:   $ chmod +x $HOME/bin/git-remote-bzr
-''')
->>>>>>> 8ced8e40
+''')