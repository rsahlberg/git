--- conflicted
+++ resolved
@@ -58,7 +58,7 @@
 	if (strbuf_getline(buffer, helper, '\n') == EOF) {
 		if (debug)
 			fprintf(stderr, "Debug: Remote helper quit.\n");
-		return 1;
+		exit(128);
 	}
 
 	if (debug)
@@ -69,6 +69,12 @@
 static int recvline(struct helper_data *helper, struct strbuf *buffer)
 {
 	return recvline_fh(helper->out, buffer, helper->name);
+}
+
+static void xchgline(struct helper_data *helper, struct strbuf *buffer)
+{
+	sendline(helper, buffer);
+	recvline(helper, buffer);
 }
 
 static void write_constant(int fd, const char *str)
@@ -157,8 +163,7 @@
 	while (1) {
 		const char *capname;
 		int mandatory = 0;
-		if (recvline(data, &buf))
-			exit(128);
+		recvline(data, &buf);
 
 		if (!*buf.buf)
 			break;
@@ -195,9 +200,15 @@
 		} else if (!strcmp(capname, "signed-tags")) {
 			data->signed_tags = 1;
 		} else if (starts_with(capname, "export-marks ")) {
-			data->export_marks = xstrdup(capname + strlen("export-marks "));
+			struct strbuf arg = STRBUF_INIT;
+			strbuf_addstr(&arg, "--export-marks=");
+			strbuf_addstr(&arg, capname + strlen("export-marks "));
+			data->export_marks = strbuf_detach(&arg, NULL);
 		} else if (starts_with(capname, "import-marks")) {
-			data->import_marks = xstrdup(capname + strlen("import-marks "));
+			struct strbuf arg = STRBUF_INIT;
+			strbuf_addstr(&arg, "--import-marks=");
+			strbuf_addstr(&arg, capname + strlen("import-marks "));
+			data->import_marks = strbuf_detach(&arg, NULL);
 		} else if (starts_with(capname, "no-private-update")) {
 			data->no_private_update = 1;
 		} else if (mandatory) {
@@ -296,9 +307,7 @@
 		quote_c_style(value, &buf, NULL, 0);
 	strbuf_addch(&buf, '\n');
 
-	sendline(data, &buf);
-	if (recvline(data, &buf))
-		exit(128);
+	xchgline(data, &buf);
 
 	if (!strcmp(buf.buf, "ok"))
 		ret = 0;
@@ -370,8 +379,7 @@
 	sendline(data, &buf);
 
 	while (1) {
-		if (recvline(data, &buf))
-			exit(128);
+		recvline(data, &buf);
 
 		if (starts_with(buf.buf, "lock ")) {
 			const char *name = buf.buf + 5;
@@ -422,8 +430,6 @@
 	struct helper_data *data = transport->data;
 	struct child_process *helper = get_helper(transport);
 	int argc = 0, i;
-	struct strbuf tmp = STRBUF_INIT;
-
 	memset(fastexport, 0, sizeof(*fastexport));
 
 	/* we need to duplicate helper->in because we want to use it after
@@ -434,14 +440,10 @@
 	fastexport->argv[argc++] = "--use-done-feature";
 	fastexport->argv[argc++] = data->signed_tags ?
 		"--signed-tags=verbatim" : "--signed-tags=warn-strip";
-	if (data->export_marks) {
-		strbuf_addf(&tmp, "--export-marks=%s.tmp", data->export_marks);
-		fastexport->argv[argc++] = strbuf_detach(&tmp, NULL);
-	}
-	if (data->import_marks) {
-		strbuf_addf(&tmp, "--import-marks=%s", data->import_marks);
-		fastexport->argv[argc++] = strbuf_detach(&tmp, NULL);
-	}
+	if (data->export_marks)
+		fastexport->argv[argc++] = data->export_marks;
+	if (data->import_marks)
+		fastexport->argv[argc++] = data->import_marks;
 
 	for (i = 0; i < revlist_args->nr; i++)
 		fastexport->argv[argc++] = revlist_args->items[i].string;
@@ -561,9 +563,7 @@
 		goto exit;
 
 	sendline(data, &cmdbuf);
-	if (recvline_fh(input, &cmdbuf, name))
-		exit(128);
-
+	recvline_fh(input, &cmdbuf, name);
 	if (!strcmp(cmdbuf.buf, "")) {
 		data->no_disconnect_req = 1;
 		if (debug)
@@ -739,26 +739,16 @@
 	return !(status == REF_STATUS_OK);
 }
 
-<<<<<<< HEAD
-static int push_update_refs_status(struct helper_data *data,
-=======
 static void push_update_refs_status(struct helper_data *data,
->>>>>>> 00a5b794
 				    struct ref *remote_refs,
 				    int flags)
 {
 	struct strbuf buf = STRBUF_INIT;
 	struct ref *ref = remote_refs;
-	int ret = 0;
-
 	for (;;) {
 		char *private;
 
-		if (recvline(data, &buf)) {
-			ret = 1;
-			break;
-		}
-
+		recvline(data, &buf);
 		if (!buf.len)
 			break;
 
@@ -776,7 +766,6 @@
 		free(private);
 	}
 	strbuf_release(&buf);
-	return ret;
 }
 
 static int push_refs_with_push(struct transport *transport,
@@ -857,12 +846,8 @@
 	sendline(data, &buf);
 	strbuf_release(&buf);
 
-<<<<<<< HEAD
-	return push_update_refs_status(data, remote_refs, flags);
-=======
 	push_update_refs_status(data, remote_refs, flags);
 	return 0;
->>>>>>> 00a5b794
 }
 
 static int push_refs_with_export(struct transport *transport,
@@ -934,19 +919,7 @@
 
 	if (finish_command(&exporter))
 		die("Error while running fast-export");
-<<<<<<< HEAD
-	if (push_update_refs_status(data, remote_refs, flags))
-		return 1;
-
-	if (data->export_marks) {
-		strbuf_addf(&buf, "%s.tmp", data->export_marks);
-		rename(buf.buf, data->export_marks);
-		strbuf_release(&buf);
-	}
-
-=======
 	push_update_refs_status(data, remote_refs, flags);
->>>>>>> 00a5b794
 	return 0;
 }
 
@@ -1015,8 +988,7 @@
 
 	while (1) {
 		char *eov, *eon;
-		if (recvline(data, &buf))
-			exit(128);
+		recvline(data, &buf);
 
 		if (!*buf.buf)
 			break;
