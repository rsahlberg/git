--- conflicted
+++ resolved
@@ -217,17 +217,10 @@
 
 test_expect_success 'push with pushInsteadOf and explicit pushurl (pushInsteadOf should not rewrite)' '
 	mk_empty &&
-<<<<<<< HEAD
-	TRASH="$(pwd)/" &&
-	test_config "url.trash2/.pushInsteadOf" trash/ &&
+	test_config "url.trash2/.pushInsteadOf" testrepo/ &&
+	test_config "url.trash3/.pusnInsteadOf" trash/wrong &&
 	test_config remote.r.url trash/wrong &&
-	test_config remote.r.pushurl "$TRASH/testrepo" &&
-=======
-	git config "url.trash2/.pushInsteadOf" testrepo/ &&
-	git config "url.trash3/.pusnInsteadOf" trash/wrong &&
-	git config remote.r.url trash/wrong &&
-	git config remote.r.pushurl "testrepo/" &&
->>>>>>> c68c408a
+	test_config remote.r.pushurl "testrepo/" &&
 	git push r refs/heads/master:refs/remotes/origin/master &&
 	(
 		cd testrepo &&
