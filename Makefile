# The default target of this Makefile is...
all:

# Define MOZILLA_SHA1 environment variable when running make to make use of
# a bundled SHA1 routine coming from Mozilla. It is GPL'd and should be fast
# on non-x86 architectures (e.g. PowerPC), while the OpenSSL version (default
# choice) has very fast version optimized for i586.
#
# Define NO_OPENSSL environment variable if you do not have OpenSSL.
# This also implies MOZILLA_SHA1.
#
# Define NO_CURL if you do not have curl installed.  git-http-pull and
# git-http-push are not built, and you cannot use http:// and https://
# transports.
#
# Define CURLDIR=/foo/bar if your curl header and library files are in
# /foo/bar/include and /foo/bar/lib directories.
#
# Define NO_EXPAT if you do not have expat installed.  git-http-push is
# not built, and you cannot push using http:// and https:// transports.
#
# Define NO_D_INO_IN_DIRENT if you don't have d_ino in your struct dirent.
#
# Define NO_D_TYPE_IN_DIRENT if your platform defines DT_UNKNOWN but lacks
# d_type in struct dirent (latest Cygwin -- will be fixed soonish).
#
# Define NO_STRCASESTR if you don't have strcasestr.
#
# Define NO_SETENV if you don't have setenv in the C library.
#
# Define USE_SYMLINK_HEAD if you want .git/HEAD to be a symbolic link.
# Don't enable it on Windows.
#
# Define PPC_SHA1 environment variable when running make to make use of
# a bundled SHA1 routine optimized for PowerPC.
#
# Define ARM_SHA1 environment variable when running make to make use of
# a bundled SHA1 routine optimized for ARM.
#
# Define NEEDS_SSL_WITH_CRYPTO if you need -lcrypto with -lssl (Darwin).
#
# Define NEEDS_LIBICONV if linking with libc is not enough (Darwin).
#
# Define NEEDS_SOCKET if linking with libc is not enough (SunOS,
# Patrick Mauritz).
#
# Define NO_MMAP if you want to avoid mmap.
#
# Define WITH_OWN_SUBPROCESS_PY if you want to use with python 2.3.
#
# Define NO_IPV6 if you lack IPv6 support and getaddrinfo().
#
# Define NO_SOCKADDR_STORAGE if your platform does not have struct
# sockaddr_storage.
#
# Define NO_ICONV if your libc does not properly support iconv.
#
# Define NO_ACCURATE_DIFF if your diff program at least sometimes misses
# a missing newline at the end of the file.
#
# Define NO_PYTHON if you want to loose all benefits of the recursive merge.
#
# Define COLLISION_CHECK below if you believe that SHA1's
# 1461501637330902918203684832716283019655932542976 hashes do not give you
# sufficient guarantee that no collisions between objects will ever happen.

# Define USE_NSEC below if you want git to care about sub-second file mtimes
# and ctimes. Note that you need recent glibc (at least 2.2.4) for this, and
# it will BREAK YOUR LOCAL DIFFS! show-diff and anything using it will likely
# randomly break unless your underlying filesystem supports those sub-second
# times (my ext3 doesn't).

# Define USE_STDEV below if you want git to care about the underlying device
# change being considered an inode change from the update-cache perspective.

GIT-VERSION-FILE: .FORCE-GIT-VERSION-FILE
	@$(SHELL_PATH) ./GIT-VERSION-GEN
-include GIT-VERSION-FILE

uname_S := $(shell sh -c 'uname -s 2>/dev/null || echo not')
uname_M := $(shell sh -c 'uname -m 2>/dev/null || echo not')
uname_O := $(shell sh -c 'uname -o 2>/dev/null || echo not')
uname_R := $(shell sh -c 'uname -r 2>/dev/null || echo not')
uname_P := $(shell sh -c 'uname -p 2>/dev/null || echo not')

# CFLAGS and LDFLAGS are for the users to override from the command line.

CFLAGS = -g -O2 -Wall
LDFLAGS =
ALL_CFLAGS = $(CFLAGS)
ALL_LDFLAGS = $(LDFLAGS)
STRIP ?= strip

prefix = $(HOME)
bindir = $(prefix)/bin
gitexecdir = $(bindir)
template_dir = $(prefix)/share/git-core/templates/
GIT_PYTHON_DIR = $(prefix)/share/git-core/python
# DESTDIR=

CC = gcc
AR = ar
TAR = tar
INSTALL = install
RPMBUILD = rpmbuild

# sparse is architecture-neutral, which means that we need to tell it
# explicitly what architecture to check for. Fix this up for yours..
SPARSE_FLAGS = -D__BIG_ENDIAN__ -D__powerpc__



### --- END CONFIGURATION SECTION ---

SCRIPT_SH = \
	git-add.sh git-bisect.sh git-branch.sh git-checkout.sh \
	git-cherry.sh git-clean.sh git-clone.sh git-commit.sh \
	git-diff.sh git-fetch.sh \
	git-format-patch.sh git-ls-remote.sh \
	git-merge-one-file.sh git-parse-remote.sh \
	git-prune.sh git-pull.sh git-rebase.sh \
	git-repack.sh git-request-pull.sh git-reset.sh \
	git-resolve.sh git-revert.sh git-rm.sh git-sh-setup.sh \
	git-tag.sh git-verify-tag.sh git-whatchanged.sh \
	git-applymbox.sh git-applypatch.sh git-am.sh \
	git-merge.sh git-merge-stupid.sh git-merge-octopus.sh \
	git-merge-resolve.sh git-merge-ours.sh git-grep.sh \
	git-lost-found.sh

SCRIPT_PERL = \
	git-archimport.perl git-cvsimport.perl git-relink.perl \
	git-shortlog.perl git-fmt-merge-msg.perl git-rerere.perl \
	git-annotate.perl git-cvsserver.perl \
	git-svnimport.perl git-mv.perl git-cvsexportcommit.perl

SCRIPT_PYTHON = \
	git-merge-recursive.py

SCRIPTS = $(patsubst %.sh,%,$(SCRIPT_SH)) \
	  $(patsubst %.perl,%,$(SCRIPT_PERL)) \
	  $(patsubst %.py,%,$(SCRIPT_PYTHON)) \
	  git-cherry-pick git-show git-status

# The ones that do not have to link with lcrypto, lz nor xdiff.
SIMPLE_PROGRAMS = \
	git-get-tar-commit-id$X git-mailsplit$X \
	git-stripspace$X git-daemon$X

# ... and all the rest that could be moved out of bindir to gitexecdir
PROGRAMS = \
	git-apply$X git-cat-file$X \
	git-checkout-index$X git-clone-pack$X git-commit-tree$X \
	git-convert-objects$X git-diff-files$X \
	git-diff-index$X git-diff-stages$X \
	git-diff-tree$X git-fetch-pack$X git-fsck-objects$X \
	git-hash-object$X git-index-pack$X git-init-db$X git-local-fetch$X \
	git-ls-files$X git-ls-tree$X git-mailinfo$X git-merge-base$X \
	git-merge-index$X git-mktag$X git-mktree$X git-pack-objects$X git-patch-id$X \
	git-peek-remote$X git-prune-packed$X git-read-tree$X \
	git-receive-pack$X git-rev-list$X git-rev-parse$X \
	git-send-pack$X git-show-branch$X git-shell$X \
	git-show-index$X git-ssh-fetch$X \
	git-ssh-upload$X git-tar-tree$X git-unpack-file$X \
	git-unpack-objects$X git-update-index$X git-update-server-info$X \
	git-upload-pack$X git-verify-pack$X git-write-tree$X \
	git-update-ref$X git-symbolic-ref$X git-check-ref-format$X \
	git-name-rev$X git-pack-redundant$X git-repo-config$X git-var$X \
	git-describe$X git-merge-tree$X git-blame$X git-imap-send$X

BUILT_INS = git-log$X \
<<<<<<< HEAD
	git-push$X
=======
	git-count-objects$X
>>>>>>> 80fe7d2b

# what 'all' will build and 'install' will install, in gitexecdir
ALL_PROGRAMS = $(PROGRAMS) $(SIMPLE_PROGRAMS) $(SCRIPTS)

# Backward compatibility -- to be removed after 1.0
PROGRAMS += git-ssh-pull$X git-ssh-push$X

# Set paths to tools early so that they can be used for version tests.
ifndef SHELL_PATH
	SHELL_PATH = /bin/sh
endif
ifndef PERL_PATH
	PERL_PATH = /usr/bin/perl
endif
ifndef PYTHON_PATH
	PYTHON_PATH = /usr/bin/python
endif

PYMODULES = \
	gitMergeCommon.py

LIB_FILE=libgit.a
XDIFF_LIB=xdiff/lib.a

LIB_H = \
	blob.h cache.h commit.h csum-file.h delta.h \
	diff.h object.h pack.h pkt-line.h quote.h refs.h \
	run-command.h strbuf.h tag.h tree.h git-compat-util.h revision.h \
	tree-walk.h log-tree.h

DIFF_OBJS = \
	diff.o diff-lib.o diffcore-break.o diffcore-order.o \
	diffcore-pickaxe.o diffcore-rename.o tree-diff.o combine-diff.o \
	diffcore-delta.o log-tree.o

LIB_OBJS = \
	blob.o commit.o connect.o csum-file.o \
	date.o diff-delta.o entry.o exec_cmd.o ident.o index.o \
	object.o pack-check.o patch-delta.o path.o pkt-line.o \
	quote.o read-cache.o refs.o run-command.o \
	server-info.o setup.o sha1_file.o sha1_name.o strbuf.o \
	tag.o tree.o usage.o config.o environment.o ctype.o copy.o \
	fetch-clone.o revision.o pager.o tree-walk.o xdiff-interface.o \
	$(DIFF_OBJS)

BUILTIN_OBJS = \
<<<<<<< HEAD
	builtin-log.o builtin-help.o builtin-push.o
=======
	builtin-log.o builtin-help.o builtin-count.o
>>>>>>> 80fe7d2b

GITLIBS = $(LIB_FILE) $(XDIFF_LIB)
LIBS = $(GITLIBS) -lz

#
# Platform specific tweaks
#

# We choose to avoid "if .. else if .. else .. endif endif"
# because maintaining the nesting to match is a pain.  If
# we had "elif" things would have been much nicer...

ifeq ($(uname_S),Darwin)
	NEEDS_SSL_WITH_CRYPTO = YesPlease
	NEEDS_LIBICONV = YesPlease
	## fink
	ifeq ($(shell test -d /sw/lib && echo y),y)
		ALL_CFLAGS += -I/sw/include
		ALL_LDFLAGS += -L/sw/lib
	endif
	## darwinports
	ifeq ($(shell test -d /opt/local/lib && echo y),y)
		ALL_CFLAGS += -I/opt/local/include
		ALL_LDFLAGS += -L/opt/local/lib
	endif
endif
ifeq ($(uname_S),SunOS)
	NEEDS_SOCKET = YesPlease
	NEEDS_NSL = YesPlease
	SHELL_PATH = /bin/bash
	NO_STRCASESTR = YesPlease
	ifeq ($(uname_R),5.8)
		NEEDS_LIBICONV = YesPlease
		NO_UNSETENV = YesPlease
		NO_SETENV = YesPlease
	endif
	ifeq ($(uname_R),5.9)
		NO_UNSETENV = YesPlease
		NO_SETENV = YesPlease
	endif
	INSTALL = ginstall
	TAR = gtar
	ALL_CFLAGS += -D__EXTENSIONS__
endif
ifeq ($(uname_O),Cygwin)
	NO_D_TYPE_IN_DIRENT = YesPlease
	NO_D_INO_IN_DIRENT = YesPlease
	NO_STRCASESTR = YesPlease
	NEEDS_LIBICONV = YesPlease
	# There are conflicting reports about this.
	# On some boxes NO_MMAP is needed, and not so elsewhere.
	# Try uncommenting this if you see things break -- YMMV.
	# NO_MMAP = YesPlease
	NO_IPV6 = YesPlease
	X = .exe
endif
ifeq ($(uname_S),FreeBSD)
	NEEDS_LIBICONV = YesPlease
	ALL_CFLAGS += -I/usr/local/include
	ALL_LDFLAGS += -L/usr/local/lib
endif
ifeq ($(uname_S),OpenBSD)
	NO_STRCASESTR = YesPlease
	NEEDS_LIBICONV = YesPlease
	ALL_CFLAGS += -I/usr/local/include
	ALL_LDFLAGS += -L/usr/local/lib
endif
ifeq ($(uname_S),NetBSD)
	NEEDS_LIBICONV = YesPlease
	ALL_CFLAGS += -I/usr/pkg/include
	ALL_LDFLAGS += -L/usr/pkg/lib -Wl,-rpath,/usr/pkg/lib
endif
ifeq ($(uname_S),AIX)
	NO_STRCASESTR=YesPlease
	NEEDS_LIBICONV=YesPlease
endif
ifeq ($(uname_S),IRIX64)
	NO_IPV6=YesPlease
	NO_SETENV=YesPlease
	NO_STRCASESTR=YesPlease
	NO_SOCKADDR_STORAGE=YesPlease
	SHELL_PATH=/usr/gnu/bin/bash
	ALL_CFLAGS += -DPATH_MAX=1024
	# for now, build 32-bit version
	ALL_LDFLAGS += -L/usr/lib32
endif
ifneq (,$(findstring arm,$(uname_M)))
	ARM_SHA1 = YesPlease
endif

-include config.mak

ifdef WITH_OWN_SUBPROCESS_PY
	PYMODULES += compat/subprocess.py
else
	ifeq ($(NO_PYTHON),)
		ifneq ($(shell $(PYTHON_PATH) -c 'import subprocess;print"OK"' 2>/dev/null),OK)
			PYMODULES += compat/subprocess.py
		endif
	endif
endif

ifdef WITH_SEND_EMAIL
	SCRIPT_PERL += git-send-email.perl
endif

ifndef NO_CURL
	ifdef CURLDIR
		# This is still problematic -- gcc does not always want -R.
		ALL_CFLAGS += -I$(CURLDIR)/include
		CURL_LIBCURL = -L$(CURLDIR)/lib -R$(CURLDIR)/lib -lcurl
	else
		CURL_LIBCURL = -lcurl
	endif
	PROGRAMS += git-http-fetch$X
	curl_check := $(shell (echo 070908; curl-config --vernum) | sort -r | sed -ne 2p)
	ifeq "$(curl_check)" "070908"
		ifndef NO_EXPAT
			PROGRAMS += git-http-push$X
		endif
	endif
	ifndef NO_EXPAT
		EXPAT_LIBEXPAT = -lexpat
	endif
endif

ifndef NO_OPENSSL
	OPENSSL_LIBSSL = -lssl
	ifdef OPENSSLDIR
		# Again this may be problematic -- gcc does not always want -R.
		ALL_CFLAGS += -I$(OPENSSLDIR)/include
		OPENSSL_LINK = -L$(OPENSSLDIR)/lib -R$(OPENSSLDIR)/lib
	else
		OPENSSL_LINK =
	endif
else
	ALL_CFLAGS += -DNO_OPENSSL
	MOZILLA_SHA1 = 1
	OPENSSL_LIBSSL =
endif
ifdef NEEDS_SSL_WITH_CRYPTO
	LIB_4_CRYPTO = $(OPENSSL_LINK) -lcrypto -lssl
else
	LIB_4_CRYPTO = $(OPENSSL_LINK) -lcrypto
endif
ifdef NEEDS_LIBICONV
	ifdef ICONVDIR
		# Again this may be problematic -- gcc does not always want -R.
		ALL_CFLAGS += -I$(ICONVDIR)/include
		ICONV_LINK = -L$(ICONVDIR)/lib -R$(ICONVDIR)/lib
	else
		ICONV_LINK =
	endif
	LIB_4_ICONV = $(ICONV_LINK) -liconv
else
	LIB_4_ICONV =
endif
ifdef NEEDS_SOCKET
	LIBS += -lsocket
	SIMPLE_LIB += -lsocket
endif
ifdef NEEDS_NSL
	LIBS += -lnsl
	SIMPLE_LIB += -lnsl
endif
ifdef NO_D_TYPE_IN_DIRENT
	ALL_CFLAGS += -DNO_D_TYPE_IN_DIRENT
endif
ifdef NO_D_INO_IN_DIRENT
	ALL_CFLAGS += -DNO_D_INO_IN_DIRENT
endif
ifdef NO_STRCASESTR
	COMPAT_CFLAGS += -DNO_STRCASESTR
	COMPAT_OBJS += compat/strcasestr.o
endif
ifdef NO_SETENV
	COMPAT_CFLAGS += -DNO_SETENV
	COMPAT_OBJS += compat/setenv.o
endif
ifdef NO_SETENV
	COMPAT_CFLAGS += -DNO_UNSETENV
	COMPAT_OBJS += compat/unsetenv.o
endif
ifdef NO_MMAP
	COMPAT_CFLAGS += -DNO_MMAP
	COMPAT_OBJS += compat/mmap.o
endif
ifdef NO_IPV6
	ALL_CFLAGS += -DNO_IPV6
endif
ifdef NO_SOCKADDR_STORAGE
ifdef NO_IPV6
	ALL_CFLAGS += -Dsockaddr_storage=sockaddr_in
else
	ALL_CFLAGS += -Dsockaddr_storage=sockaddr_in6
endif
endif

ifdef NO_ICONV
	ALL_CFLAGS += -DNO_ICONV
endif

ifdef PPC_SHA1
	SHA1_HEADER = "ppc/sha1.h"
	LIB_OBJS += ppc/sha1.o ppc/sha1ppc.o
else
ifdef ARM_SHA1
	SHA1_HEADER = "arm/sha1.h"
	LIB_OBJS += arm/sha1.o arm/sha1_arm.o
else
ifdef MOZILLA_SHA1
	SHA1_HEADER = "mozilla-sha1/sha1.h"
	LIB_OBJS += mozilla-sha1/sha1.o
else
	SHA1_HEADER = <openssl/sha.h>
	LIBS += $(LIB_4_CRYPTO)
endif
endif
endif
ifdef NO_ACCURATE_DIFF
	ALL_CFLAGS += -DNO_ACCURATE_DIFF
endif

# Shell quote (do not use $(call) to accomodate ancient setups);

SHA1_HEADER_SQ = $(subst ','\'',$(SHA1_HEADER))

DESTDIR_SQ = $(subst ','\'',$(DESTDIR))
bindir_SQ = $(subst ','\'',$(bindir))
gitexecdir_SQ = $(subst ','\'',$(gitexecdir))
template_dir_SQ = $(subst ','\'',$(template_dir))

SHELL_PATH_SQ = $(subst ','\'',$(SHELL_PATH))
PERL_PATH_SQ = $(subst ','\'',$(PERL_PATH))
PYTHON_PATH_SQ = $(subst ','\'',$(PYTHON_PATH))
GIT_PYTHON_DIR_SQ = $(subst ','\'',$(GIT_PYTHON_DIR))

ALL_CFLAGS += -DSHA1_HEADER='$(SHA1_HEADER_SQ)' $(COMPAT_CFLAGS)
LIB_OBJS += $(COMPAT_OBJS)
export prefix TAR INSTALL DESTDIR SHELL_PATH template_dir
### Build rules

all: $(ALL_PROGRAMS) $(BUILT_INS) git$X gitk

all:
	$(MAKE) -C templates

strip: $(PROGRAMS) git$X
	$(STRIP) $(STRIP_OPTS) $(PROGRAMS) git$X

git$X: git.c common-cmds.h $(BUILTIN_OBJS) $(GITLIBS)
	$(CC) -DGIT_VERSION='"$(GIT_VERSION)"' \
		$(ALL_CFLAGS) -o $@ $(filter %.c,$^) \
		$(BUILTIN_OBJS) $(ALL_LDFLAGS) $(LIBS)

builtin-help.o: common-cmds.h

$(BUILT_INS): git$X
	rm -f $@ && ln git$X $@

common-cmds.h: Documentation/git-*.txt
	./generate-cmdlist.sh > $@

$(patsubst %.sh,%,$(SCRIPT_SH)) : % : %.sh
	rm -f $@
	sed -e '1s|#!.*/sh|#!$(SHELL_PATH_SQ)|' \
	    -e 's/@@GIT_VERSION@@/$(GIT_VERSION)/g' \
	    -e 's/@@NO_CURL@@/$(NO_CURL)/g' \
	    -e 's/@@NO_PYTHON@@/$(NO_PYTHON)/g' \
	    $@.sh >$@
	chmod +x $@

$(patsubst %.perl,%,$(SCRIPT_PERL)) : % : %.perl
	rm -f $@
	sed -e '1s|#!.*perl|#!$(PERL_PATH_SQ)|' \
	    -e 's/@@GIT_VERSION@@/$(GIT_VERSION)/g' \
	    $@.perl >$@
	chmod +x $@

$(patsubst %.py,%,$(SCRIPT_PYTHON)) : % : %.py
	rm -f $@
	sed -e '1s|#!.*python|#!$(PYTHON_PATH_SQ)|' \
	    -e 's|@@GIT_PYTHON_PATH@@|$(GIT_PYTHON_DIR_SQ)|g' \
	    -e 's/@@GIT_VERSION@@/$(GIT_VERSION)/g' \
	    $@.py >$@
	chmod +x $@

git-cherry-pick: git-revert
	cp $< $@

git-show: git-whatchanged
	cp $< $@

git-status: git-commit
	cp $< $@

# These can record GIT_VERSION
git$X git.spec \
	$(patsubst %.sh,%,$(SCRIPT_SH)) \
	$(patsubst %.perl,%,$(SCRIPT_PERL)) \
	$(patsubst %.py,%,$(SCRIPT_PYTHON)) \
	: GIT-VERSION-FILE

%.o: %.c
	$(CC) -o $*.o -c $(ALL_CFLAGS) $<
%.o: %.S
	$(CC) -o $*.o -c $(ALL_CFLAGS) $<

exec_cmd.o: exec_cmd.c
	$(CC) -o $*.o -c $(ALL_CFLAGS) '-DGIT_EXEC_PATH="$(gitexecdir_SQ)"' $<

http.o: http.c
	$(CC) -o $*.o -c $(ALL_CFLAGS) -DGIT_USER_AGENT='"git/$(GIT_VERSION)"' $<

ifdef NO_EXPAT
http-fetch.o: http-fetch.c
	$(CC) -o $*.o -c $(ALL_CFLAGS) -DNO_EXPAT $<
endif

git-%$X: %.o $(GITLIBS)
	$(CC) $(ALL_CFLAGS) -o $@ $(ALL_LDFLAGS) $(filter %.o,$^) $(LIBS)

$(SIMPLE_PROGRAMS) : $(LIB_FILE)
$(SIMPLE_PROGRAMS) : git-%$X : %.o
	$(CC) $(ALL_CFLAGS) -o $@ $(ALL_LDFLAGS) $(filter %.o,$^) \
		$(LIB_FILE) $(SIMPLE_LIB)

git-mailinfo$X: mailinfo.o $(LIB_FILE)
	$(CC) $(ALL_CFLAGS) -o $@ $(ALL_LDFLAGS) $(filter %.o,$^) \
		$(LIB_FILE) $(SIMPLE_LIB) $(LIB_4_ICONV)

git-local-fetch$X: fetch.o
git-ssh-fetch$X: rsh.o fetch.o
git-ssh-upload$X: rsh.o
git-ssh-pull$X: rsh.o fetch.o
git-ssh-push$X: rsh.o

git-imap-send$X: imap-send.o $(LIB_FILE)

git-http-fetch$X: fetch.o http.o http-fetch.o $(LIB_FILE)
	$(CC) $(ALL_CFLAGS) -o $@ $(ALL_LDFLAGS) $(filter %.o,$^) \
		$(LIBS) $(CURL_LIBCURL) $(EXPAT_LIBEXPAT)

git-http-push$X: revision.o http.o http-push.o $(LIB_FILE)
	$(CC) $(ALL_CFLAGS) -o $@ $(ALL_LDFLAGS) $(filter %.o,$^) \
		$(LIBS) $(CURL_LIBCURL) $(EXPAT_LIBEXPAT)

git-rev-list$X: rev-list.o $(LIB_FILE)
	$(CC) $(ALL_CFLAGS) -o $@ $(ALL_LDFLAGS) $(filter %.o,$^) \
		$(LIBS) $(OPENSSL_LIBSSL)

init-db.o: init-db.c
	$(CC) -c $(ALL_CFLAGS) \
		-DDEFAULT_GIT_TEMPLATE_DIR='"$(template_dir_SQ)"' $*.c

$(LIB_OBJS) $(BUILTIN_OBJS): $(LIB_H)
$(patsubst git-%$X,%.o,$(PROGRAMS)): $(GITLIBS)
$(DIFF_OBJS): diffcore.h

$(LIB_FILE): $(LIB_OBJS)
	rm -f $@ && $(AR) rcs $@ $(LIB_OBJS)

XDIFF_OBJS=xdiff/xdiffi.o xdiff/xprepare.o xdiff/xutils.o xdiff/xemit.o

$(XDIFF_LIB): $(XDIFF_OBJS)
	rm -f $@ && $(AR) rcs $@ $(XDIFF_OBJS)


doc:
	$(MAKE) -C Documentation all

TAGS:
	rm -f TAGS
	find . -name '*.[hcS]' -print | xargs etags -a

tags:
	rm -f tags
	find . -name '*.[hcS]' -print | xargs ctags -a

### Testing rules

# GNU make supports exporting all variables by "export" without parameters.
# However, the environment gets quite big, and some programs have problems
# with that.

export NO_PYTHON

test: all
	$(MAKE) -C t/ all

test-date$X: test-date.c date.o ctype.o
	$(CC) $(ALL_CFLAGS) -o $@ $(ALL_LDFLAGS) test-date.c date.o ctype.o

test-delta$X: test-delta.c diff-delta.o patch-delta.o
	$(CC) $(ALL_CFLAGS) -o $@ $(ALL_LDFLAGS) $^ -lz

check:
	for i in *.c; do sparse $(ALL_CFLAGS) $(SPARSE_FLAGS) $$i || exit; done



### Installation rules

install: all
	$(INSTALL) -d -m755 '$(DESTDIR_SQ)$(bindir_SQ)'
	$(INSTALL) -d -m755 '$(DESTDIR_SQ)$(gitexecdir_SQ)'
	$(INSTALL) $(ALL_PROGRAMS) '$(DESTDIR_SQ)$(gitexecdir_SQ)'
	$(INSTALL) git$X gitk '$(DESTDIR_SQ)$(bindir_SQ)'
	$(MAKE) -C templates install
	$(INSTALL) -d -m755 '$(DESTDIR_SQ)$(GIT_PYTHON_DIR_SQ)'
	$(INSTALL) $(PYMODULES) '$(DESTDIR_SQ)$(GIT_PYTHON_DIR_SQ)'
	$(foreach p,$(BUILT_INS), rm -f '$(DESTDIR_SQ)$(bindir_SQ)/$p' && ln '$(DESTDIR_SQ)$(bindir_SQ)/git$X' '$(DESTDIR_SQ)$(bindir_SQ)/$p' ;)

install-doc:
	$(MAKE) -C Documentation install




### Maintainer's dist rules

git.spec: git.spec.in
	sed -e 's/@@VERSION@@/$(GIT_VERSION)/g' < $< > $@

GIT_TARNAME=git-$(GIT_VERSION)
dist: git.spec git-tar-tree
	./git-tar-tree HEAD $(GIT_TARNAME) > $(GIT_TARNAME).tar
	@mkdir -p $(GIT_TARNAME)
	@cp git.spec $(GIT_TARNAME)
	@echo $(GIT_VERSION) > $(GIT_TARNAME)/version
	$(TAR) rf $(GIT_TARNAME).tar \
		$(GIT_TARNAME)/git.spec $(GIT_TARNAME)/version
	@rm -rf $(GIT_TARNAME)
	gzip -f -9 $(GIT_TARNAME).tar

rpm: dist
	$(RPMBUILD) -ta $(GIT_TARNAME).tar.gz

### Cleaning rules

clean:
	rm -f *.o mozilla-sha1/*.o arm/*.o ppc/*.o compat/*.o xdiff/*.o \
		$(LIB_FILE) $(XDIFF_LIB)
	rm -f $(ALL_PROGRAMS) $(BUILT_INS) git$X
	rm -f *.spec *.pyc *.pyo */*.pyc */*.pyo common-cmds.h TAGS tags
	rm -rf $(GIT_TARNAME)
	rm -f $(GIT_TARNAME).tar.gz git-core_$(GIT_VERSION)-*.tar.gz
	$(MAKE) -C Documentation/ clean
	$(MAKE) -C templates clean
	$(MAKE) -C t/ clean
	rm -f GIT-VERSION-FILE

.PHONY: all install clean strip
.PHONY: .FORCE-GIT-VERSION-FILE TAGS tags

### Check documentation
#
check-docs::
	@for v in $(ALL_PROGRAMS) $(BUILT_INS) git$X gitk; \
	do \
		case "$$v" in \
		git-merge-octopus | git-merge-ours | git-merge-recursive | \
		git-merge-resolve | git-merge-stupid | \
		git-ssh-pull | git-ssh-push ) continue ;; \
		esac ; \
		test -f "Documentation/$$v.txt" || \
		echo "no doc: $$v"; \
		grep -q "^gitlink:$$v\[[0-9]\]::" Documentation/git.txt || \
		case "$$v" in \
		git) ;; \
		*) echo "no link: $$v";; \
		esac ; \
	done | sort
<|MERGE_RESOLUTION|>--- conflicted
+++ resolved
@@ -168,11 +168,7 @@
 	git-describe$X git-merge-tree$X git-blame$X git-imap-send$X
 
 BUILT_INS = git-log$X \
-<<<<<<< HEAD
-	git-push$X
-=======
-	git-count-objects$X
->>>>>>> 80fe7d2b
+	git-count-objects$X git-push$X
 
 # what 'all' will build and 'install' will install, in gitexecdir
 ALL_PROGRAMS = $(PROGRAMS) $(SIMPLE_PROGRAMS) $(SCRIPTS)
@@ -219,11 +215,7 @@
 	$(DIFF_OBJS)
 
 BUILTIN_OBJS = \
-<<<<<<< HEAD
-	builtin-log.o builtin-help.o builtin-push.o
-=======
-	builtin-log.o builtin-help.o builtin-count.o
->>>>>>> 80fe7d2b
+	builtin-log.o builtin-help.o builtin-count.o builtin-push.o
 
 GITLIBS = $(LIB_FILE) $(XDIFF_LIB)
 LIBS = $(GITLIBS) -lz
