#ifndef REFS_H
#define REFS_H

struct ref_lock {
	char *ref_name;
	char *orig_ref_name;
	struct lock_file *lk;
	unsigned char old_sha1[20];
	int lock_fd;
	int force_write;
};

struct ref_transaction;

/*
 * Bit values set in the flags argument passed to each_ref_fn():
 */

/* Reference is a symbolic reference. */
#define REF_ISSYMREF 0x01

/* Reference is a packed reference. */
#define REF_ISPACKED 0x02

/*
 * Reference cannot be resolved to an object name: dangling symbolic
 * reference (directly or indirectly), corrupt reference file, or
 * symbolic reference refers to ill-formatted reference name.
 */
#define REF_ISBROKEN 0x04

/*
 * The signature for the callback function for the for_each_*()
 * functions below.  The memory pointed to by the refname and sha1
 * arguments is only guaranteed to be valid for the duration of a
 * single callback invocation.
 */
typedef int each_ref_fn(const char *refname,
			const unsigned char *sha1, int flags, void *cb_data);

/*
 * The following functions invoke the specified callback function for
 * each reference indicated.  If the function ever returns a nonzero
 * value, stop the iteration and return that value.  Please note that
 * it is not safe to modify references while an iteration is in
 * progress, unless the same callback function invocation that
 * modifies the reference also returns a nonzero value to immediately
 * stop the iteration.
 */
extern int head_ref(each_ref_fn, void *);
extern int for_each_ref(each_ref_fn, void *);
extern int for_each_ref_in(const char *, each_ref_fn, void *);
extern int for_each_tag_ref(each_ref_fn, void *);
extern int for_each_branch_ref(each_ref_fn, void *);
extern int for_each_remote_ref(each_ref_fn, void *);
extern int for_each_replace_ref(each_ref_fn, void *);
extern int for_each_glob_ref(each_ref_fn, const char *pattern, void *);
extern int for_each_glob_ref_in(each_ref_fn, const char *pattern, const char* prefix, void *);

extern int head_ref_submodule(const char *submodule, each_ref_fn fn, void *cb_data);
extern int for_each_ref_submodule(const char *submodule, each_ref_fn fn, void *cb_data);
extern int for_each_ref_in_submodule(const char *submodule, const char *prefix,
		each_ref_fn fn, void *cb_data);
extern int for_each_tag_ref_submodule(const char *submodule, each_ref_fn fn, void *cb_data);
extern int for_each_branch_ref_submodule(const char *submodule, each_ref_fn fn, void *cb_data);
extern int for_each_remote_ref_submodule(const char *submodule, each_ref_fn fn, void *cb_data);

extern int head_ref_namespaced(each_ref_fn fn, void *cb_data);
extern int for_each_namespaced_ref(each_ref_fn fn, void *cb_data);

static inline const char *has_glob_specials(const char *pattern)
{
	return strpbrk(pattern, "?*[");
}

/* can be used to learn about broken ref and symref */
extern int for_each_rawref(each_ref_fn, void *);

extern void warn_dangling_symref(FILE *fp, const char *msg_fmt, const char *refname);
extern void warn_dangling_symrefs(FILE *fp, const char *msg_fmt, const struct string_list* refnames);

/*
 * Lock the packed-refs file for writing.  Flags is passed to
 * hold_lock_file_for_update().  Return 0 on success.
 */
extern int lock_packed_refs(int flags);

/*
 * Add a reference to the in-memory packed reference cache.  This may
 * only be called while the packed-refs file is locked (see
 * lock_packed_refs()).  To actually write the packed-refs file, call
 * commit_packed_refs().
 */
extern void add_packed_ref(const char *refname, const unsigned char *sha1);

/*
 * Write the current version of the packed refs cache from memory to
 * disk.  The packed-refs file must already be locked for writing (see
 * lock_packed_refs()).  Return zero on success.
 */
extern int commit_packed_refs(void);

/*
 * Rollback the lockfile for the packed-refs file, and discard the
 * in-memory packed reference cache.  (The packed-refs file will be
 * read anew if it is needed again after this function is called.)
 */
extern void rollback_packed_refs(void);

/*
 * Flags for controlling behaviour of pack_refs()
 * PACK_REFS_PRUNE: Prune loose refs after packing
 * PACK_REFS_ALL:   Pack _all_ refs, not just tags and already packed refs
 */
#define PACK_REFS_PRUNE 0x0001
#define PACK_REFS_ALL   0x0002

/*
 * Write a packed-refs file for the current repository.
 * flags: Combination of the above PACK_REFS_* flags.
 */
int pack_refs(unsigned int flags);

extern int repack_without_refs(const char **refnames, int n);

extern int ref_exists(const char *);

/*
 * If refname is a non-symbolic reference that refers to a tag object,
 * and the tag can be (recursively) dereferenced to a non-tag object,
 * store the SHA1 of the referred-to object to sha1 and return 0.  If
 * any of these conditions are not met, return a non-zero value.
 * Symbolic references are considered unpeelable, even if they
 * ultimately resolve to a peelable tag.
 */
extern int peel_ref(const char *refname, unsigned char *sha1);

/** Locks a "refs/" ref returning the lock on success and NULL on failure. **/
extern struct ref_lock *lock_ref_sha1(const char *refname, const unsigned char *old_sha1);

/** Locks any ref (for 'HEAD' type refs). */
#define REF_NODEREF	0x01
extern struct ref_lock *lock_any_ref_for_update(const char *refname,
						const unsigned char *old_sha1,
						int flags, int *type_p);

/** Close the file descriptor owned by a lock and return the status */
extern int close_ref(struct ref_lock *lock);

/** Close and commit the ref locked by the lock */
extern int commit_ref(struct ref_lock *lock);

/** Release any lock taken but not written. **/
extern void unlock_ref(struct ref_lock *lock);

/** Writes sha1 into the ref specified by the lock. **/
extern int write_ref_sha1(struct ref_lock *lock, const unsigned char *sha1, const char *msg);

/** Setup reflog before using. **/
<<<<<<< HEAD
int log_ref_setup(const char *refname, char *logfile, int bufsize);
=======
int log_ref_setup(const char *ref_name, struct strbuf *logfile);
>>>>>>> 83b6eff4

/** Reads log for the value of ref during at_time. **/
extern int read_ref_at(const char *refname, unsigned long at_time, int cnt,
		       unsigned char *sha1, char **msg,
		       unsigned long *cutoff_time, int *cutoff_tz, int *cutoff_cnt);

/** Check if a particular reflog exists */
extern int reflog_exists(const char *refname);

/** Delete a reflog */
extern int delete_reflog(const char *refname);

/* iterate over reflog entries */
typedef int each_reflog_ent_fn(unsigned char *osha1, unsigned char *nsha1, const char *, unsigned long, int, const char *, void *);
int for_each_reflog_ent(const char *refname, each_reflog_ent_fn fn, void *cb_data);
int for_each_reflog_ent_reverse(const char *refname, each_reflog_ent_fn fn, void *cb_data);

/*
 * Calls the specified function for each reflog file until it returns nonzero,
 * and returns the value
 */
extern int for_each_reflog(each_ref_fn, void *);

#define REFNAME_ALLOW_ONELEVEL 1
#define REFNAME_REFSPEC_PATTERN 2
#define REFNAME_DOT_COMPONENT 4

/*
 * Return 0 iff refname has the correct format for a refname according
 * to the rules described in Documentation/git-check-ref-format.txt.
 * If REFNAME_ALLOW_ONELEVEL is set in flags, then accept one-level
 * reference names.  If REFNAME_REFSPEC_PATTERN is set in flags, then
 * allow a "*" wildcard character in place of one of the name
 * components.  No leading or repeated slashes are accepted.  If
 * REFNAME_DOT_COMPONENT is set in flags, then allow refname
 * components to start with "." (but not a whole component equal to
 * "." or "..").
 */
extern int check_refname_format(const char *refname, int flags);

extern const char *prettify_refname(const char *refname);
extern char *shorten_unambiguous_ref(const char *refname, int strict);

/** rename ref, return 0 on success **/
extern int rename_ref(const char *oldref, const char *newref, const char *logmsg);

/**
 * Resolve refname in the nested "gitlink" repository that is located
 * at path.  If the resolution is successful, return 0 and set sha1 to
 * the name of the object; otherwise, return a non-zero value.
 */
extern int resolve_gitlink_ref(const char *path, const char *refname, unsigned char *sha1);

enum action_on_err {
	UPDATE_REFS_MSG_ON_ERR,
	UPDATE_REFS_DIE_ON_ERR,
	UPDATE_REFS_QUIET_ON_ERR
};

/*
 * Begin a reference transaction.  The reference transaction must
 * eventually be commited using ref_transaction_commit() or rolled
 * back using ref_transaction_rollback().
 */
struct ref_transaction *ref_transaction_begin(void);

/*
 * Roll back a ref_transaction and free all associated data.
 */
void ref_transaction_rollback(struct ref_transaction *transaction);


/*
 * The following functions add a reference check or update to a
 * ref_transaction.  In all of them, refname is the name of the
 * reference to be affected.  The functions make internal copies of
 * refname, so the caller retains ownership of the parameter.  flags
 * can be REF_NODEREF; it is passed to update_ref_lock().
 */


/*
 * Add a reference update to transaction.  new_sha1 is the value that
 * the reference should have after the update, or zeros if it should
 * be deleted.  If have_old is true, then old_sha1 holds the value
 * that the reference should have had before the update, or zeros if
 * it must not have existed beforehand.
 */
void ref_transaction_update(struct ref_transaction *transaction,
			    const char *refname,
			    unsigned char *new_sha1, unsigned char *old_sha1,
			    int flags, int have_old);

/*
 * Add a reference creation to transaction.  new_sha1 is the value
 * that the reference should have after the update; it must not be the
 * null SHA-1.  It is verified that the reference does not exist
 * already.
 */
void ref_transaction_create(struct ref_transaction *transaction,
			    const char *refname,
			    unsigned char *new_sha1,
			    int flags);

/*
 * Add a reference deletion to transaction.  If have_old is true, then
 * old_sha1 holds the value that the reference should have had before
 * the update (which must not be the null SHA-1).
 */
void ref_transaction_delete(struct ref_transaction *transaction,
			    const char *refname,
			    unsigned char *old_sha1,
			    int flags, int have_old);

/*
 * Commit all of the changes that have been queued in transaction, as
 * atomically as possible.  Return a nonzero value if there is a
 * problem.  The ref_transaction is freed by this function.
 */
int ref_transaction_commit(struct ref_transaction *transaction,
			   const char *msg, enum action_on_err onerr);

/** Lock a ref and then write its file */
int update_ref(const char *action, const char *refname,
		const unsigned char *sha1, const unsigned char *oldval,
		int flags, enum action_on_err onerr);

extern int parse_hide_refs_config(const char *var, const char *value, const char *);
extern int ref_is_hidden(const char *);

#endif /* REFS_H */<|MERGE_RESOLUTION|>--- conflicted
+++ resolved
@@ -157,11 +157,7 @@
 extern int write_ref_sha1(struct ref_lock *lock, const unsigned char *sha1, const char *msg);
 
 /** Setup reflog before using. **/
-<<<<<<< HEAD
-int log_ref_setup(const char *refname, char *logfile, int bufsize);
-=======
-int log_ref_setup(const char *ref_name, struct strbuf *logfile);
->>>>>>> 83b6eff4
+int log_ref_setup(const char *refname, struct strbuf *logfile);
 
 /** Reads log for the value of ref during at_time. **/
 extern int read_ref_at(const char *refname, unsigned long at_time, int cnt,
