#!/bin/sh
#

USAGE='<fetch-options> <repository> <refspec>...'
SUBDIRECTORY_OK=Yes
. git-sh-setup
set_reflog_action "fetch $*"
cd_to_toplevel ;# probably unnecessary...

. git-parse-remote
_x40='[0-9a-f][0-9a-f][0-9a-f][0-9a-f][0-9a-f]'
_x40="$_x40$_x40$_x40$_x40$_x40$_x40$_x40$_x40"

LF='
'
IFS="$LF"

no_tags=
tags=
append=
force=
verbose=
update_head_ok=
exec=
keep=
shallow_depth=
no_progress=
test -t 1 || no_progress=--no-progress
while case "$#" in 0) break ;; esac
do
	case "$1" in
	-a|--a|--ap|--app|--appe|--appen|--append)
		append=t
		;;
	--upl|--uplo|--uploa|--upload|--upload-|--upload-p|\
	--upload-pa|--upload-pac|--upload-pack)
		shift
		exec="--upload-pack=$1"
		;;
	--upl=*|--uplo=*|--uploa=*|--upload=*|\
	--upload-=*|--upload-p=*|--upload-pa=*|--upload-pac=*|--upload-pack=*)
		exec=--upload-pack=$(expr "z$1" : 'z-[^=]*=\(.*\)')
		shift
		;;
	-f|--f|--fo|--for|--forc|--force)
		force=t
		;;
	-t|--t|--ta|--tag|--tags)
		tags=t
		;;
	-n|--n|--no|--no-|--no-t|--no-ta|--no-tag|--no-tags)
		no_tags=t
		;;
	-u|--u|--up|--upd|--upda|--updat|--update|--update-|--update-h|\
	--update-he|--update-hea|--update-head|--update-head-|\
	--update-head-o|--update-head-ok)
		update_head_ok=t
		;;
	-v|--verbose)
		verbose=Yes
		;;
	-k|--k|--ke|--kee|--keep)
		keep='-k -k'
		;;
	--depth=*)
		shallow_depth="--depth=`expr "z$1" : 'z-[^=]*=\(.*\)'`"
		;;
	--depth)
		shift
		shallow_depth="--depth=$1"
		;;
	-*)
		usage
		;;
	*)
		break
		;;
	esac
	shift
done

case "$#" in
0)
	origin=$(get_default_remote)
	test -n "$(get_remote_url ${origin})" ||
		die "Where do you want to fetch from today?"
	set x $origin ; shift ;;
esac

if test -z "$exec"
then
	# No command line override and we have configuration for the remote.
	exec="--upload-pack=$(get_uploadpack $1)"
fi

remote_nick="$1"
remote=$(get_remote_url "$@")
refs=
rref=
rsync_slurped_objects=

if test "" = "$append"
then
	: >"$GIT_DIR/FETCH_HEAD"
fi

# Global that is reused later
ls_remote_result=$(git ls-remote $exec "$remote") ||
	die "Cannot get the repository state from $remote"

append_fetch_head () {
	flags=
	test -n "$verbose" && flags="$flags -v"
	test -n "$force" && flags="$flags -f"
	GIT_REFLOG_ACTION="$GIT_REFLOG_ACTION" \
		git-fetch--tool $flags append-fetch-head "$@"
}

# updating the current HEAD with git-fetch in a bare
# repository is always fine.
if test -z "$update_head_ok" && test $(is_bare_repository) = false
then
	orig_head=$(git-rev-parse --verify HEAD 2>/dev/null)
fi

# Allow --notags from remote.$1.tagopt
case "$tags$no_tags" in
'')
	case "$(git-config --get "remote.$1.tagopt")" in
	--no-tags)
		no_tags=t ;;
	esac
esac

# If --tags (and later --heads or --all) is specified, then we are
# not talking about defaults stored in Pull: line of remotes or
# branches file, and just fetch those and refspecs explicitly given.
# Otherwise we do what we always did.

reflist=$(get_remote_refs_for_fetch "$@")
if test "$tags"
then
	taglist=`IFS='	' &&
		  echo "$ls_remote_result" |
		  git-show-ref --exclude-existing=refs/tags/ |
	          while read sha1 name
		  do
			echo ".${name}:${name}"
		  done` || exit
	if test "$#" -gt 1
	then
		# remote URL plus explicit refspecs; we need to merge them.
		reflist="$reflist$LF$taglist"
	else
		# No explicit refspecs; fetch tags only.
		reflist=$taglist
	fi
fi

fetch_native () {

  eval=$(echo "$1" | git-fetch--tool parse-reflist "-")
  eval "$eval"

    ( : subshell because we muck with IFS
      IFS=" 	$LF"
      (
	  git-fetch-pack --thin $exec $keep $shallow_depth "$remote" $rref ||
	  echo failed "$remote"
      ) |
      (
	flags=
	test -n "$verbose" && flags="$flags -v"
	test -n "$force" && flags="$flags -f"
	GIT_REFLOG_ACTION="$GIT_REFLOG_ACTION" \
		git-fetch--tool $flags native-store \
			"$remote" "$remote_nick" "$refs"
      )
    ) || exit

}

fetch_dumb () {
  reflist="$1"
  refs=
  rref=

  for ref in $reflist
  do
      refs="$refs$LF$ref"

      # These are relative path from $GIT_DIR, typically starting at refs/
      # but may be HEAD
      if expr "z$ref" : 'z\.' >/dev/null
      then
	  not_for_merge=t
	  ref=$(expr "z$ref" : 'z\.\(.*\)')
      else
	  not_for_merge=
      fi
      if expr "z$ref" : 'z+' >/dev/null
      then
	  single_force=t
	  ref=$(expr "z$ref" : 'z+\(.*\)')
      else
	  single_force=
      fi
      remote_name=$(expr "z$ref" : 'z\([^:]*\):')
      local_name=$(expr "z$ref" : 'z[^:]*:\(.*\)')

      rref="$rref$LF$remote_name"

      # There are transports that can fetch only one head at a time...
      case "$remote" in
      http://* | https://* | ftp://*)
	  test -n "$shallow_depth" &&
		die "shallow clone with http not supported"
	  proto=`expr "$remote" : '\([^:]*\):'`
	  if [ -n "$GIT_SSL_NO_VERIFY" ]; then
	      curl_extra_args="-k"
	  fi
	  if [ -n "$GIT_CURL_FTP_NO_EPSV" -o \
		"`git-config --bool http.noEPSV`" = true ]; then
	      noepsv_opt="--disable-epsv"
	  fi

	  # Find $remote_name from ls-remote output.
	  head=$(
		IFS='	'
		echo "$ls_remote_result" |
		while read sha1 name
		do
			test "z$name" = "z$remote_name" || continue
			echo "$sha1"
			break
		done
	  )
	  expr "z$head" : "z$_x40\$" >/dev/null ||
		die "No such ref $remote_name at $remote"
	  echo >&2 "Fetching $remote_name from $remote using $proto"
	  git-http-fetch -v -a "$head" "$remote/" || exit
	  ;;
      rsync://*)
	  test -n "$shallow_depth" &&
		die "shallow clone with rsync not supported"
	  TMP_HEAD="$GIT_DIR/TMP_HEAD"
	  rsync -L -q "$remote/$remote_name" "$TMP_HEAD" || exit 1
	  head=$(git-rev-parse --verify TMP_HEAD)
	  rm -f "$TMP_HEAD"
	  test "$rsync_slurped_objects" || {
	      rsync -av --ignore-existing --exclude info \
		  "$remote/objects/" "$GIT_OBJECT_DIRECTORY/" || exit

	      # Look at objects/info/alternates for rsync -- http will
	      # support it natively and git native ones will do it on
	      # the remote end.  Not having that file is not a crime.
	      rsync -q "$remote/objects/info/alternates" \
		  "$GIT_DIR/TMP_ALT" 2>/dev/null ||
		  rm -f "$GIT_DIR/TMP_ALT"
	      if test -f "$GIT_DIR/TMP_ALT"
	      then
		  resolve_alternates "$remote" <"$GIT_DIR/TMP_ALT" |
		  while read alt
		  do
		      case "$alt" in 'bad alternate: '*) die "$alt";; esac
		      echo >&2 "Getting alternate: $alt"
		      rsync -av --ignore-existing --exclude info \
		      "$alt" "$GIT_OBJECT_DIRECTORY/" || exit
		  done
		  rm -f "$GIT_DIR/TMP_ALT"
	      fi
	      rsync_slurped_objects=t
	  }
	  ;;
      esac

      append_fetch_head "$head" "$remote" \
	  "$remote_name" "$remote_nick" "$local_name" "$not_for_merge" || exit

  done

<<<<<<< HEAD
  case "$remote" in
  http://* | https://* | ftp://* | rsync://* )
      ;; # we are already done.
  *)
    ( : subshell because we muck with IFS
      IFS=" 	$LF"
      (
	if test -f "$remote" ; then
	    test -n "$shallow_depth" &&
		die "shallow clone with bundle is not supported"
	    git-bundle unbundle "$remote" $rref ||
	    echo failed "$remote"
	else
	  git-fetch-pack --thin $exec $keep $shallow_depth $no_progress \
		"$remote" $rref ||
	  echo failed "$remote"
	fi
      ) |
      (
	trap '
		if test -n "$keepfile" && test -f "$keepfile"
		then
			rm -f "$keepfile"
		fi
	' 0

        keepfile=
	while read sha1 remote_name
	do
	  case "$sha1" in
	  failed)
		  echo >&2 "Fetch failure: $remote"
		  exit 1 ;;
	  # special line coming from index-pack with the pack name
	  pack)
		  continue ;;
	  keep)
		  keepfile="$GIT_OBJECT_DIRECTORY/pack/pack-$remote_name.keep"
		  continue ;;
	  esac
	  found=
	  single_force=
	  for ref in $refs
	  do
	      case "$ref" in
	      +$remote_name:*)
		  single_force=t
		  not_for_merge=
		  found="$ref"
		  break ;;
	      .+$remote_name:*)
		  single_force=t
		  not_for_merge=t
		  found="$ref"
		  break ;;
	      .$remote_name:*)
		  not_for_merge=t
		  found="$ref"
		  break ;;
	      $remote_name:*)
		  not_for_merge=
		  found="$ref"
		  break ;;
	      esac
	  done
	  local_name=$(expr "z$found" : 'z[^:]*:\(.*\)')
	  append_fetch_head "$sha1" "$remote" \
		  "$remote_name" "$remote_nick" "$local_name" \
		  "$not_for_merge" || exit
        done
      )
    ) || exit ;;
  esac
=======
}
>>>>>>> f98ef68f

fetch_main () {
	case "$remote" in
	http://* | https://* | ftp://* | rsync://* )
		fetch_dumb "$@"
		;;
	*)
		fetch_native "$@"
		;;
	esac
}

fetch_main "$reflist" || exit

# automated tag following
case "$no_tags$tags" in
'')
	case "$reflist" in
	*:refs/*)
		# effective only when we are following remote branch
		# using local tracking branch.
		taglist=$(IFS='	' &&
		echo "$ls_remote_result" |
		git-show-ref --exclude-existing=refs/tags/ |
		while read sha1 name
		do
			git-cat-file -t "$sha1" >/dev/null 2>&1 || continue
			echo >&2 "Auto-following $name"
			echo ".${name}:${name}"
		done)
	esac
	case "$taglist" in
	'') ;;
	?*)
		# do not deepen a shallow tree when following tags
		shallow_depth=
		fetch_main "$taglist" || exit ;;
	esac
esac

# If the original head was empty (i.e. no "master" yet), or
# if we were told not to worry, we do not have to check.
case "$orig_head" in
'')
	;;
?*)
	curr_head=$(git-rev-parse --verify HEAD 2>/dev/null)
	if test "$curr_head" != "$orig_head"
	then
	    git-update-ref \
			-m "$GIT_REFLOG_ACTION: Undoing incorrectly fetched HEAD." \
			HEAD "$orig_head"
		die "Cannot fetch into the current branch."
	fi
	;;
esac<|MERGE_RESOLUTION|>--- conflicted
+++ resolved
@@ -165,8 +165,16 @@
     ( : subshell because we muck with IFS
       IFS=" 	$LF"
       (
-	  git-fetch-pack --thin $exec $keep $shallow_depth "$remote" $rref ||
+	if test -f "$remote" ; then
+	    test -n "$shallow_depth" &&
+		die "shallow clone with bundle is not supported"
+	    git-bundle unbundle "$remote" $rref ||
+	    echo failed "$remote"
+	else
+	  git-fetch-pack --thin $exec $keep $shallow_depth $no_progress \
+		"$remote" $rref ||
 	  echo failed "$remote"
+	fi
       ) |
       (
 	flags=
@@ -279,83 +287,7 @@
 
   done
 
-<<<<<<< HEAD
-  case "$remote" in
-  http://* | https://* | ftp://* | rsync://* )
-      ;; # we are already done.
-  *)
-    ( : subshell because we muck with IFS
-      IFS=" 	$LF"
-      (
-	if test -f "$remote" ; then
-	    test -n "$shallow_depth" &&
-		die "shallow clone with bundle is not supported"
-	    git-bundle unbundle "$remote" $rref ||
-	    echo failed "$remote"
-	else
-	  git-fetch-pack --thin $exec $keep $shallow_depth $no_progress \
-		"$remote" $rref ||
-	  echo failed "$remote"
-	fi
-      ) |
-      (
-	trap '
-		if test -n "$keepfile" && test -f "$keepfile"
-		then
-			rm -f "$keepfile"
-		fi
-	' 0
-
-        keepfile=
-	while read sha1 remote_name
-	do
-	  case "$sha1" in
-	  failed)
-		  echo >&2 "Fetch failure: $remote"
-		  exit 1 ;;
-	  # special line coming from index-pack with the pack name
-	  pack)
-		  continue ;;
-	  keep)
-		  keepfile="$GIT_OBJECT_DIRECTORY/pack/pack-$remote_name.keep"
-		  continue ;;
-	  esac
-	  found=
-	  single_force=
-	  for ref in $refs
-	  do
-	      case "$ref" in
-	      +$remote_name:*)
-		  single_force=t
-		  not_for_merge=
-		  found="$ref"
-		  break ;;
-	      .+$remote_name:*)
-		  single_force=t
-		  not_for_merge=t
-		  found="$ref"
-		  break ;;
-	      .$remote_name:*)
-		  not_for_merge=t
-		  found="$ref"
-		  break ;;
-	      $remote_name:*)
-		  not_for_merge=
-		  found="$ref"
-		  break ;;
-	      esac
-	  done
-	  local_name=$(expr "z$found" : 'z[^:]*:\(.*\)')
-	  append_fetch_head "$sha1" "$remote" \
-		  "$remote_name" "$remote_nick" "$local_name" \
-		  "$not_for_merge" || exit
-        done
-      )
-    ) || exit ;;
-  esac
-=======
 }
->>>>>>> f98ef68f
 
 fetch_main () {
 	case "$remote" in
