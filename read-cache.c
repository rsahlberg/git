--- conflicted
+++ resolved
@@ -1252,13 +1252,6 @@
 	if (len == CE_NAMEMASK)
 		len = strlen(name);
 
-<<<<<<< HEAD
-static inline size_t estimate_cache_size(size_t ondisk_size, unsigned int entries)
-{
-	size_t fix_size_mem = offsetof(struct cache_entry, name);
-	size_t fix_size_dsk = offsetof(struct ondisk_cache_entry, name);
-	long per_entry = (fix_size_mem - fix_size_dsk + 7) & ~7;
-=======
 	ce = xmalloc(cache_entry_size(len));
 
 	ce->ce_ctime.sec = ntohl(ondisk->ctime.sec);
@@ -1272,7 +1265,6 @@
 	ce->ce_gid   = ntohl(ondisk->gid);
 	ce->ce_size  = ntohl(ondisk->size);
 	ce->ce_flags = flags;
->>>>>>> ee7825b5
 
 	hashcpy(ce->sha1, ondisk->sha1);
 
